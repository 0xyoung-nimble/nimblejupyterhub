"""
Contains base Spawner class & default implementation
"""

# Copyright (c) Jupyter Development Team.
# Distributed under the terms of the Modified BSD License.

import errno
import os
import pipes
import shutil
import signal
import sys
import warnings
from subprocess import Popen
from tempfile import mkdtemp

from tornado import gen
from tornado.ioloop import PeriodicCallback, IOLoop

from traitlets.config import LoggingConfigurable
from traitlets import (
    Any, Bool, Dict, Instance, Integer, Float, List, Unicode,
    validate,
)

from .objects import Server
from .traitlets import Command, ByteSpecification
from .utils import random_port, url_path_join, DT_MIN, DT_MAX, DT_SCALE


class Spawner(LoggingConfigurable):
    """Base class for spawning single-user notebook servers.

    Subclass this, and override the following methods:

    - load_state
    - get_state
    - start
    - stop
    - poll

    As JupyterHub supports multiple users, an instance of the Spawner subclass
    is created for each user. If there are 20 JupyterHub users, there will be 20
    instances of the subclass.
    """
    
    # private attributes for tracking status
    _spawn_pending = False
    _stop_pending = False
    _proxy_pending = False
    _waiting_for_response = False

    orm_spawner = Any()
    user = Any()
    hub = Any()
    authenticator = Any()
    orm_spawner = Any()
    @property
    def server(self):
        if self.orm_spawner and self.orm_spawner.server:
            return Server(orm_server=self.orm_spawner.server)
    @property
    def name(self):
        if self.orm_spawner:
            return self.orm_spawner.name
        return ''
    admin_access = Bool(False)
    api_token = Unicode()
    oauth_client_id = Unicode()

    will_resume = Bool(False,
        help="""Whether the Spawner will resume on next start


        Default is False where each launch of the Spawner will be a new instance.
        If True, an existing Spawner will resume instead of starting anew
        (e.g. resuming a Docker container),
        and API tokens in use when the Spawner stops will not be deleted.
        """
    )

    ip = Unicode('',
        help="""
        The IP address (or hostname) the single-user server should listen on.

        The JupyterHub proxy implementation should be able to send packets to this interface.
        """
    ).tag(config=True)

    port = Integer(0,
        help="""
        The port for single-user servers to listen on.

        Defaults to `0`, which uses a randomly allocated port number each time.

        If set to a non-zero value, all Spawners will use the same port,
        which only makes sense if each server is on a different address,
        e.g. in containers.

        New in version 0.7.
        """
    ).tag(config=True)

    start_timeout = Integer(60,
        help="""
        Timeout (in seconds) before giving up on starting of single-user server.

        This is the timeout for start to return, not the timeout for the server to respond.
        Callers of spawner.start will assume that startup has failed if it takes longer than this.
        start should return when the server process is started and its location is known.
        """
    ).tag(config=True)

    http_timeout = Integer(30,
        help="""
        Timeout (in seconds) before giving up on a spawned HTTP server

        Once a server has successfully been spawned, this is the amount of time
        we wait before assuming that the server is unable to accept
        connections.
        """
    ).tag(config=True)

    poll_interval = Integer(30,
        help="""
        Interval (in seconds) on which to poll the spawner for single-user server's status.

        At every poll interval, each spawner's `.poll` method is called, which checks
        if the single-user server is still running. If it isn't running, then JupyterHub modifies
        its own state accordingly and removes appropriate routes from the configurable proxy.
        """
    ).tag(config=True)

    _callbacks = List()
    _poll_callback = Any()

    debug = Bool(False,
        help="Enable debug-logging of the single-user server"
    ).tag(config=True)

    options_form = Unicode(
        help="""
        An HTML form for options a user can specify on launching their server.

        The surrounding `<form>` element and the submit button are already provided.

        For example:

        .. code:: html

            Set your key:
            <input name="key" val="default_key"></input>
            <br>
            Choose a letter:
            <select name="letter" multiple="true">
              <option value="A">The letter A</option>
              <option value="B">The letter B</option>
            </select>

        The data from this form submission will be passed on to your spawner in `self.user_options`
    """).tag(config=True)

    def options_from_form(self, form_data):
        """Interpret HTTP form data

        Form data will always arrive as a dict of lists of strings.
        Override this function to understand single-values, numbers, etc.

        This should coerce form data into the structure expected by self.user_options,
        which must be a dict.

        Instances will receive this data on self.user_options, after passing through this function,
        prior to `Spawner.start`.
        """
        return form_data

    user_options = Dict(
        help="""
        Dict of user specified options for the user's spawned instance of a single-user server.

        These user options are usually provided by the `options_form` displayed to the user when they start
        their server.
        """)

    env_keep = List([
        'PATH',
        'PYTHONPATH',
        'CONDA_ROOT',
        'CONDA_DEFAULT_ENV',
        'VIRTUAL_ENV',
        'LANG',
        'LC_ALL',
    ],
        help="""
        Whitelist of environment variables for the single-user server to inherit from the JupyterHub process.

        This whitelist is used to ensure that sensitive information in the JupyterHub process's environment
        (such as `CONFIGPROXY_AUTH_TOKEN`) is not passed to the single-user server's process.
        """
    ).tag(config=True)

    env = Dict(help="""Deprecated: use Spawner.get_env or Spawner.environment

    - extend Spawner.get_env for adding required env in Spawner subclasses
    - Spawner.environment for config-specified env
    """)

    environment = Dict(
        help="""
        Extra environment variables to set for the single-user server's process.

        Environment variables that end up in the single-user server's process come from 3 sources:
          - This `environment` configurable
          - The JupyterHub process' environment variables that are whitelisted in `env_keep`
          - Variables to establish contact between the single-user notebook and the hub (such as JUPYTERHUB_API_TOKEN)

        The `enviornment` configurable should be set by JupyterHub administrators to add
        installation specific environment variables. It is a dict where the key is the name of the environment
        variable, and the value can be a string or a callable. If it is a callable, it will be called
        with one parameter (the spawner instance), and should return a string fairly quickly (no blocking
        operations please!).

        Note that the spawner class' interface is not guaranteed to be exactly same across upgrades,
        so if you are using the callable take care to verify it continues to work after upgrades!
        """
    ).tag(config=True)

    cmd = Command(['jupyterhub-singleuser'],
        allow_none=True,
        help="""
        The command used for starting the single-user server.

        Provide either a string or a list containing the path to the startup script command. Extra arguments,
        other than this path, should be provided via `args`.

        This is usually set if you want to start the single-user server in a different python
        environment (with virtualenv/conda) than JupyterHub itself.

        Some spawners allow shell-style expansion here, allowing you to use environment variables.
        Most, including the default, do not. Consult the documentation for your spawner to verify!
        """
    ).tag(config=True)

    args = List(Unicode(),
        help="""
        Extra arguments to be passed to the single-user server.

        Some spawners allow shell-style expansion here, allowing you to use environment variables here.
        Most, including the default, do not. Consult the documentation for your spawner to verify!
        """
    ).tag(config=True)

    notebook_dir = Unicode(
        help="""
        Path to the notebook directory for the single-user server.

        The user sees a file listing of this directory when the notebook interface is started. The
        current interface does not easily allow browsing beyond the subdirectories in this directory's
        tree.

        `~` will be expanded to the home directory of the user, and {username} will be replaced
        with the name of the user.

        Note that this does *not* prevent users from accessing files outside of this path! They
        can do so with many other means.
        """
    ).tag(config=True)

    default_url = Unicode(
        help="""
        The URL the single-user server should start in.

        `{username}` will be expanded to the user's username

        Example uses:

        - You can set `notebook_dir` to `/` and `default_url` to `/tree/home/{username}` to allow people to
          navigate the whole filesystem from their notebook server, but still start in their home directory.
        - Start with `/notebooks` instead of `/tree` if `default_url` points to a notebook instead of a directory.
        - You can set this to `/lab` to have JupyterLab start by default, rather than Jupyter Notebook.
        """
    ).tag(config=True)

    @validate('notebook_dir', 'default_url')
    def _deprecate_percent_u(self, proposal):
        v = proposal['value']
        if '%U' in v:
            self.log.warning("%%U for username in %s is deprecated in JupyterHub 0.7, use {username}",
                proposal['trait'].name,
            )
            v = v.replace('%U', '{username}')
            self.log.warning("Converting %r to %r", proposal['value'], v)
        return v

    disable_user_config = Bool(False,
        help="""
        Disable per-user configuration of single-user servers.

        When starting the user's single-user server, any config file found in the user's $HOME directory
        will be ignored.

        Note: a user could circumvent this if the user modifies their Python environment, such as when
        they have their own conda environments / virtualenvs / containers.
        """
    ).tag(config=True)

    mem_limit = ByteSpecification(None,
        help="""
        Maximum number of bytes a single-user notebook server is allowed to use.

        Allows the following suffixes:
          - K -> Kilobytes
          - M -> Megabytes
          - G -> Gigabytes
          - T -> Terabytes

        If the single user server tries to allocate more memory than this,
        it will fail. There is no guarantee that the single-user notebook server
        will be able to allocate this much memory - only that it can not
        allocate more than this.

        This needs to be supported by your spawner for it to work.
        """
    ).tag(config=True)

    cpu_limit = Float(None,
        allow_none=True,
        help="""
        Maximum number of cpu-cores a single-user notebook server is allowed to use.

        If this value is set to 0.5, allows use of 50% of one CPU.
        If this value is set to 2, allows use of up to 2 CPUs.

        The single-user notebook server will never be scheduled by the kernel to
        use more cpu-cores than this. There is no guarantee that it can
        access this many cpu-cores.

        This needs to be supported by your spawner for it to work.
        """
    ).tag(config=True)

    mem_guarantee = ByteSpecification(None,
        help="""
        Minimum number of bytes a single-user notebook server is guaranteed to have available.

        Allows the following suffixes:
          - K -> Kilobytes
          - M -> Megabytes
          - G -> Gigabytes
          - T -> Terabytes

        This needs to be supported by your spawner for it to work.
        """
    ).tag(config=True)

    cpu_guarantee = Float(None,
        allow_none=True,
        help="""
        Minimum number of cpu-cores a single-user notebook server is guaranteed to have available.

        If this value is set to 0.5, allows use of 50% of one CPU.
        If this value is set to 2, allows use of up to 2 CPUs.

        Note that this needs to be supported by your spawner for it to work.
        """
    ).tag(config=True)

    pre_spawn_hook = Any(
        help="""
        An optional hook function that you can implement to do some bootstrapping work before
        the spawner starts. For example, create a directory for your user or load initial content.

        This can be set independent of any concrete spawner implementation.

        Example::

            from subprocess import check_call
            def my_hook(spawner):
                username = spawner.user.name
                check_call(['./examples/bootstrap-script/bootstrap.sh', username])

            c.Spawner.pre_spawn_hook = my_hook

        """
    ).tag(config=True)

    def load_state(self, state):
        """Restore state of spawner from database.

        Called for each user's spawner after the hub process restarts.

        `state` is a dict that'll contain the value returned by `get_state` of
        the spawner, or {} if the spawner hasn't persisted any state yet.

        Override in subclasses to restore any extra state that is needed to track
        the single-user server for that user. Subclasses should call super().
        """
        pass

    def get_state(self):
        """Save state of spawner into database.

        A black box of extra state for custom spawners. The returned value of this is
        passed to `load_state`.

        Subclasses should call `super().get_state()`, augment the state returned from
        there, and return that state.

        Returns
        -------
        state: dict
             a JSONable dict of state
        """
        state = {}
        return state

    def clear_state(self):
        """Clear any state that should be cleared when the single-user server stops.

        State that should be preserved across single-user server instances should not be cleared.

        Subclasses should call super, to ensure that state is properly cleared.
        """
        self.api_token = ''

    def get_env(self):
        """Return the environment dict to use for the Spawner.

        This applies things like `env_keep`, anything defined in `Spawner.environment`,
        and adds the API token to the env.

        When overriding in subclasses, subclasses must call `super().get_env()`, extend the
        returned dict and return it.

        Use this to access the env in Spawner.start to allow extension in subclasses.
        """
        env = {}
        if self.env:
            warnings.warn("Spawner.env is deprecated, found %s" % self.env, DeprecationWarning)
            env.update(self.env)

        for key in self.env_keep:
            if key in os.environ:
                env[key] = os.environ[key]

        # config overrides. If the value is a callable, it will be called with
        # one parameter - the current spawner instance - and the return value
        # will be assigned to the environment variable. This will be called at
        # spawn time.
        for key, value in self.environment.items():
            if callable(value):
                env[key] = value(self)
            else:
                env[key] = value

        env['JUPYTERHUB_API_TOKEN'] = self.api_token
        # deprecated (as of 0.7.2), for old versions of singleuser
        env['JPY_API_TOKEN'] = self.api_token
        if self.admin_access:
            env['JUPYTERHUB_ADMIN_ACCESS'] = '1'
        # OAuth settings
        env['JUPYTERHUB_CLIENT_ID'] = self.oauth_client_id
        env['JUPYTERHUB_HOST'] = self.hub.public_host
        env['JUPYTERHUB_OAUTH_CALLBACK_URL'] = \
<<<<<<< HEAD
            url_path_join(self.user.url, self.name, 'oauth_callback')
        
=======
            url_path_join(self.user.url, 'oauth_callback')

>>>>>>> de85fefa
        # Info previously passed on args
        env['JUPYTERHUB_USER'] = self.user.name
        env['JUPYTERHUB_API_URL'] = self.hub.api_url
        env['JUPYTERHUB_BASE_URL'] = self.hub.base_url[:-4]
        if self.server:
            env['JUPYTERHUB_SERVICE_PREFIX'] = self.server.base_url

        # Put in limit and guarantee info if they exist.
        # Note that this is for use by the humans / notebook extensions in the
        # single-user notebook server, and not for direct usage by the spawners
        # themselves. Spawners should just use the traitlets directly.
        if self.mem_limit:
            env['MEM_LIMIT'] = str(self.mem_limit)
        if self.mem_guarantee:
            env['MEM_GUARANTEE'] = str(self.mem_guarantee)
        if self.cpu_limit:
            env['CPU_LIMIT'] = str(self.cpu_limit)
        if self.cpu_guarantee:
            env['CPU_GUARANTEE'] = str(self.cpu_guarantee)

        return env

    def template_namespace(self):
        """Return the template namespace for format-string formatting.

        Currently used on default_url and notebook_dir.

        Subclasses may add items to the available namespace.

        The default implementation includes::

            {
              'username': user.name,
              'base_url': users_base_url,
            }

        Returns:

            ns (dict): namespace for string formatting.
        """
        d = {'username': self.user.name}
        if self.server:
            d['base_url'] = self.server.base_url
        return d

    def format_string(self, s):
        """Render a Python format string

        Uses :meth:`Spawner.template_namespace` to populate format namespace.

        Args:

            s (str): Python format-string to be formatted.

        Returns:

            str: Formatted string, rendered
        """
        return s.format(**self.template_namespace())

    def get_args(self):
        """Return the arguments to be passed after self.cmd

        Doesn't expect shell expansion to happen.
        """
        args = []

        if self.ip:
            args.append('--ip="%s"' % self.ip)

        if self.port:
            args.append('--port=%i' % self.port)
        elif self.server.port:
            self.log.warning("Setting port from user.server is deprecated as of JupyterHub 0.7.")
            args.append('--port=%i' % self.server.port)

        if self.notebook_dir:
            notebook_dir = self.format_string(self.notebook_dir)
            args.append('--notebook-dir="%s"' % notebook_dir)
        if self.default_url:
            default_url = self.format_string(self.default_url)
            args.append('--NotebookApp.default_url="%s"' % default_url)

        if self.debug:
            args.append('--debug')
        if self.disable_user_config:
            args.append('--disable-user-config')
        args.extend(self.args)
        return args

    def run_pre_spawn_hook(self):
        """Run the pre_spawn_hook if defined"""
        if self.pre_spawn_hook:
            return self.pre_spawn_hook(self)

    @gen.coroutine
    def start(self):
        """Start the single-user server

        Returns:
          (str, int): the (ip, port) where the Hub can connect to the server.

        .. versionchanged:: 0.7
            Return ip, port instead of setting on self.user.server directly.
        """
        raise NotImplementedError("Override in subclass. Must be a Tornado gen.coroutine.")

    @gen.coroutine
    def stop(self, now=False):
        """Stop the single-user server

        If `now` is False (default), shutdown the server as gracefully as possible,
        e.g. starting with SIGINT, then SIGTERM, then SIGKILL.
        If `now` is True, terminate the server immediately.

        The coroutine should return when the single-user server process is no longer running.

        Must be a coroutine.
        """
        raise NotImplementedError("Override in subclass. Must be a Tornado gen.coroutine.")

    @gen.coroutine
    def poll(self):
        """Check if the single-user process is running

        Returns:
          None if single-user process is running.
          Integer exit status (0 if unknown), if it is not running.

        State transitions, behavior, and return response:

        - If the Spawner has not been initialized (neither loaded state, nor called start),
          it should behave as if it is not running (status=0).
        - If the Spawner has not finished starting,
          it should behave as if it is running (status=None).

        Design assumptions about when `poll` may be called:

        - On Hub launch: `poll` may be called before `start` when state is loaded on Hub launch.
          `poll` should return exit status 0 (unknown) if the Spawner has not been initialized via
          `load_state` or `start`.
        - If `.start()` is async: `poll` may be called during any yielded portions of the `start`
          process. `poll` should return None when `start` is yielded, indicating that the `start`
          process has not yet completed.

        """
        raise NotImplementedError("Override in subclass. Must be a Tornado gen.coroutine.")

    def add_poll_callback(self, callback, *args, **kwargs):
        """Add a callback to fire when the single-user server stops"""
        if args or kwargs:
            cb = callback
            callback = lambda: cb(*args, **kwargs)
        self._callbacks.append(callback)

    def stop_polling(self):
        """Stop polling for single-user server's running state"""
        if self._poll_callback:
            self._poll_callback.stop()
            self._poll_callback = None

    def start_polling(self):
        """Start polling periodically for single-user server's running state.

        Callbacks registered via `add_poll_callback` will fire if/when the server stops.
        Explicit termination via the stop method will not trigger the callbacks.
        """
        if self.poll_interval <= 0:
            self.log.debug("Not polling subprocess")
            return
        else:
            self.log.debug("Polling subprocess every %is", self.poll_interval)

        self.stop_polling()

        self._poll_callback = PeriodicCallback(
            self.poll_and_notify,
            1e3 * self.poll_interval
        )
        self._poll_callback.start()

    @gen.coroutine
    def poll_and_notify(self):
        """Used as a callback to periodically poll the process and notify any watchers"""
        status = yield self.poll()
        if status is None:
            # still running, nothing to do here
            return

        self.stop_polling()

        # clear callbacks list
        self._callbacks, callbacks = ([], self._callbacks)

        for callback in callbacks:
            try:
                yield gen.maybe_future(callback())
            except Exception:
                self.log.exception("Unhandled error in poll callback for %s", self)
        return status

    death_interval = Float(DT_MIN)

    @gen.coroutine
    def wait_for_death(self, timeout=10):
        """Wait for the single-user server to die, up to timeout seconds"""
        loop = IOLoop.current()
        tic = loop.time()
        dt = self.death_interval
        while dt > 0:
            status = yield self.poll()
            if status is not None:
                break
            else:
                yield gen.sleep(dt)
            dt = min(dt * DT_SCALE, DT_MAX, timeout - (loop.time() - tic))


def _try_setcwd(path):
    """Try to set CWD to path, walking up until a valid directory is found.

    If no valid directory is found, a temp directory is created and cwd is set to that.
    """
    while path != '/':
        try:
            os.chdir(path)
        except OSError as e:
            exc = e  # break exception instance out of except scope
            print("Couldn't set CWD to %s (%s)" % (path, e), file=sys.stderr)
            path, _ = os.path.split(path)
        else:
            return
    print("Couldn't set CWD at all (%s), using temp dir" % exc, file=sys.stderr)
    td = mkdtemp()
    os.chdir(td)


def set_user_setuid(username, chdir=True):
    """Return a preexec_fn for spawning a single-user server as a particular user.

    Returned preexec_fn will set uid/gid, and attempt to chdir to the target user's
    home directory.
    """
    import grp
    import pwd
    user = pwd.getpwnam(username)
    uid = user.pw_uid
    gid = user.pw_gid
    home = user.pw_dir
    gids = [ g.gr_gid for g in grp.getgrall() if username in g.gr_mem ]

    def preexec():
        """Set uid/gid of current process

        Executed after fork but before exec by python.

        Also try to chdir to the user's home directory.
        """
        os.setgid(gid)
        try:
            os.setgroups(gids)
        except Exception as e:
            print('Failed to set groups %s' % e, file=sys.stderr)
        os.setuid(uid)

        # start in the user's home dir
        if chdir:
            _try_setcwd(home)

    return preexec


class LocalProcessSpawner(Spawner):
    """
    A Spawner that uses `subprocess.Popen` to start single-user servers as local processes.

    Requires local UNIX users matching the authenticated users to exist.
    Does not work on Windows.

    This is the default spawner for JupyterHub.
    """

    INTERRUPT_TIMEOUT = Integer(10,
        help="""
        Seconds to wait for single-user server process to halt after SIGINT.

        If the process has not exited cleanly after this many seconds, a SIGTERM is sent.
        """
    ).tag(config=True)

    TERM_TIMEOUT = Integer(5,
        help="""
        Seconds to wait for single-user server process to halt after SIGTERM.

        If the process does not exit cleanly after this many seconds of SIGTERM, a SIGKILL is sent.
        """
    ).tag(config=True)

    KILL_TIMEOUT = Integer(5,
        help="""
        Seconds to wait for process to halt after SIGKILL before giving up.

        If the process does not exit cleanly after this many seconds of SIGKILL, it becomes a zombie
        process. The hub process will log a warning and then give up.
        """
    ).tag(config=True)

    popen_kwargs = Dict(
        help="""Extra keyword arguments to pass to Popen

        when spawning single-user servers.

        For example::

            popen_kwargs = dict(shell=True)

        """
    ).tag(config=True)
    shell_cmd = Command(minlen=0,
        help="""Specify a shell command to launch.

        The single-user command will be appended to this list,
        so it sould end with `-c` (for bash) or equivalent.

        For example::

            c.LocalProcessSpawner.shell_cmd = ['bash', '-l', '-c']

        to launch with a bash login shell, which would set up the user's own complete environment.

        .. warning::

            Using shell_cmd gives users control over PATH, etc.,
            which could change what the jupyterhub-singleuser launch command does.
            Only use this for trusted users.
        """
    )

    proc = Instance(Popen,
        allow_none=True,
        help="""
        The process representing the single-user server process spawned for current user.

        Is None if no process has been spawned yet.
        """)
    pid = Integer(0,
        help="""
        The process id (pid) of the single-user server process spawned for current user.
        """
    )

    def make_preexec_fn(self, name):
        """
        Return a function that can be used to set the user id of the spawned process to user with name `name`

        This function can be safely passed to `preexec_fn` of `Popen`
        """
        return set_user_setuid(name)

    def load_state(self, state):
        """Restore state about spawned single-user server after a hub restart.

        Local processes only need the process id.
        """
        super(LocalProcessSpawner, self).load_state(state)
        if 'pid' in state:
            self.pid = state['pid']

    def get_state(self):
        """Save state that is needed to restore this spawner instance after a hub restore.

        Local processes only need the process id.
        """
        state = super(LocalProcessSpawner, self).get_state()
        if self.pid:
            state['pid'] = self.pid
        return state

    def clear_state(self):
        """Clear stored state about this spawner (pid)"""
        super(LocalProcessSpawner, self).clear_state()
        self.pid = 0

    def user_env(self, env):
        """Augment environment of spawned process with user specific env variables."""
        import pwd
        env['USER'] = self.user.name
        home = pwd.getpwnam(self.user.name).pw_dir
        shell = pwd.getpwnam(self.user.name).pw_shell
        # These will be empty if undefined,
        # in which case don't set the env:
        if home:
            env['HOME'] = home
        if shell:
            env['SHELL'] = shell
        return env

    def get_env(self):
        """Get the complete set of environment variables to be set in the spawned process."""
        env = super().get_env()
        env = self.user_env(env)
        return env

    @gen.coroutine
    def start(self):
        """Start the single-user server."""
        self.port = random_port()
        cmd = []
        env = self.get_env()

        cmd.extend(self.cmd)
        cmd.extend(self.get_args())

        if self.shell_cmd:
            # using shell_cmd (e.g. bash -c),
            # add our cmd list as the last (single) argument:
            cmd = self.shell_cmd + [' '.join(pipes.quote(s) for s in cmd)]

        self.log.info("Spawning %s", ' '.join(pipes.quote(s) for s in cmd))

        popen_kwargs = dict(
            preexec_fn=self.make_preexec_fn(self.user.name),
            start_new_session=True,  # don't forward signals
        )
        popen_kwargs.update(self.popen_kwargs)
        # don't let user config override env
        popen_kwargs['env'] = env
        try:
            self.proc = Popen(cmd, **popen_kwargs)
        except PermissionError:
            # use which to get abspath
            script = shutil.which(cmd[0]) or cmd[0]
            self.log.error("Permission denied trying to run %r. Does %s have access to this file?",
                script, self.user.name,
            )
            raise

        self.pid = self.proc.pid

        if self.__class__ is not LocalProcessSpawner:
            # subclasses may not pass through return value of super().start,
            # relying on deprecated 0.6 way of setting ip, port,
            # so keep a redundant copy here for now.
            # A deprecation warning will be shown if the subclass
            # does not return ip, port.
            if self.ip:
                self.server.ip = self.ip
            self.server.port = self.port
        return (self.ip or '127.0.0.1', self.port)

    @gen.coroutine
    def poll(self):
        """Poll the spawned process to see if it is still running.

        If the process is still running, we return None. If it is not running,
        we return the exit code of the process if we have access to it, or 0 otherwise.
        """
        # if we started the process, poll with Popen
        if self.proc is not None:
            status = self.proc.poll()
            if status is not None:
                # clear state if the process is done
                self.clear_state()
            return status

        # if we resumed from stored state,
        # we don't have the Popen handle anymore, so rely on self.pid
        if not self.pid:
            # no pid, not running
            self.clear_state()
            return 0

        # send signal 0 to check if PID exists
        # this doesn't work on Windows, but that's okay because we don't support Windows.
        alive = yield self._signal(0)
        if not alive:
            self.clear_state()
            return 0
        else:
            return None

    @gen.coroutine
    def _signal(self, sig):
        """Send given signal to a single-user server's process.

        Returns True if the process still exists, False otherwise.

        The hub process is assumed to have enough privileges to do this (e.g. root).
        """
        try:
            os.kill(self.pid, sig)
        except OSError as e:
            if e.errno == errno.ESRCH:
                return False  # process is gone
            else:
                raise
        return True  # process exists

    @gen.coroutine
    def stop(self, now=False):
        """Stop the single-user server process for the current user.

        If `now` is False (default), shutdown the server as gracefully as possible,
        e.g. starting with SIGINT, then SIGTERM, then SIGKILL.
        If `now` is True, terminate the server immediately.

        The coroutine should return when the process is no longer running.
        """
        if not now:
            status = yield self.poll()
            if status is not None:
                return
            self.log.debug("Interrupting %i", self.pid)
            yield self._signal(signal.SIGINT)
            yield self.wait_for_death(self.INTERRUPT_TIMEOUT)

        # clean shutdown failed, use TERM
        status = yield self.poll()
        if status is not None:
            return
        self.log.debug("Terminating %i", self.pid)
        yield self._signal(signal.SIGTERM)
        yield self.wait_for_death(self.TERM_TIMEOUT)

        # TERM failed, use KILL
        status = yield self.poll()
        if status is not None:
            return
        self.log.debug("Killing %i", self.pid)
        yield self._signal(signal.SIGKILL)
        yield self.wait_for_death(self.KILL_TIMEOUT)

        status = yield self.poll()
        if status is None:
            # it all failed, zombie process
            self.log.warning("Process %i never died", self.pid)<|MERGE_RESOLUTION|>--- conflicted
+++ resolved
@@ -463,13 +463,8 @@
         env['JUPYTERHUB_CLIENT_ID'] = self.oauth_client_id
         env['JUPYTERHUB_HOST'] = self.hub.public_host
         env['JUPYTERHUB_OAUTH_CALLBACK_URL'] = \
-<<<<<<< HEAD
             url_path_join(self.user.url, self.name, 'oauth_callback')
-        
-=======
-            url_path_join(self.user.url, 'oauth_callback')
-
->>>>>>> de85fefa
+
         # Info previously passed on args
         env['JUPYTERHUB_USER'] = self.user.name
         env['JUPYTERHUB_API_URL'] = self.hub.api_url
