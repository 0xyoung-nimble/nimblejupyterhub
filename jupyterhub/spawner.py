"""
Contains base Spawner class & default implementation
"""

# Copyright (c) Jupyter Development Team.
# Distributed under the terms of the Modified BSD License.

import errno
import os
import pipes
import pwd
import shutil
import signal
import sys
import grp
import warnings
from subprocess import Popen
from tempfile import mkdtemp

from tornado import gen
from tornado.ioloop import PeriodicCallback

from traitlets.config import LoggingConfigurable
from traitlets import (
    Any, Bool, Dict, Instance, Integer, Float, List, Unicode,
    validate,
)

from .traitlets import Command, ByteSpecification
from .utils import random_port


class Spawner(LoggingConfigurable):
    """Base class for spawning single-user notebook servers.

    Subclass this, and override the following methods:

    - load_state
    - get_state
    - start
    - stop
    - poll

    As JupyterHub supports multiple users, an instance of the Spawner subclass
    is created for each user. If there are 20 JupyterHub users, there will be 20
    instances of the subclass.
    """

    db = Any()
    user = Any()
    hub = Any()
    authenticator = Any()
    api_token = Unicode()

    ip = Unicode('127.0.0.1',
        help="""
        The IP address (or hostname) the single-user server should listen on.

        The JupyterHub proxy implementation should be able to send packets to this interface.
        """
    ).tag(config=True)

    port = Integer(0,
        help="""
        The port for single-user servers to listen on.

        Defaults to `0`, which uses a randomly allocated port number each time.

        New in version 0.7.
        """
    )

    start_timeout = Integer(60,
        help="""
        Timeout (in seconds) before giving up on starting of single-user server.

        This is the timeout for start to return, not the timeout for the server to respond.
        Callers of spawner.start will assume that startup has failed if it takes longer than this.
        start should return when the server process is started and its location is known.
        """
    ).tag(config=True)

    http_timeout = Integer(30,
        help="""
        Timeout (in seconds) before giving up on a spawned HTTP server

        Once a server has successfully been spawned, this is the amount of time
        we wait before assuming that the server is unable to accept
        connections.
        """
    ).tag(config=True)

    poll_interval = Integer(30,
        help="""
        Interval (in seconds) on which to poll the spawner for single-user server's status.

        At every poll interval, each spawner's `.poll` method is called, which checks
        if the single-user server is still running. If it isn't running, then JupyterHub modifies
        its own state accordingly and removes appropriate routes from the configurable proxy.
        """
    ).tag(config=True)

    _callbacks = List()
    _poll_callback = Any()

    debug = Bool(False,
        help="Enable debug-logging of the single-user server"
    ).tag(config=True)

    options_form = Unicode(
        help="""
        An HTML form for options a user can specify on launching their server.

        The surrounding `<form>` element and the submit button are already provided.

        For example:

            Set your key:
            <input name="key" val="default_key"></input>
            <br>
            Choose a letter:
            <select name="letter" multiple="true">
              <option value="A">The letter A</option>
              <option value="B">The letter B</option>
            </select>

        The data from this form submission will be passed on to your spawner in `self.user_options`
    """).tag(config=True)

    def options_from_form(self, form_data):
        """Interpret HTTP form data
        
        Form data will always arrive as a dict of lists of strings.
        Override this function to understand single-values, numbers, etc.
        
        This should coerce form data into the structure expected by self.user_options,
        which must be a dict.
        
        Instances will receive this data on self.user_options, after passing through this function,
        prior to `Spawner.start`.
        """
        return form_data

    user_options = Dict(
        help="""
        Dict of user specified options for the user's spawned instance of a single-user server.

        These user options are usually provided by the `options_form` displayed to the user when they start
        their server.
        """)

    env_keep = List([
        'PATH',
        'PYTHONPATH',
        'CONDA_ROOT',
        'CONDA_DEFAULT_ENV',
        'VIRTUAL_ENV',
        'LANG',
        'LC_ALL',
    ],
        help="""
        Whitelist of environment variables for the single-user server to inherit from the JupyterHub process.

        This whitelist is used to ensure that sensitive information in the JupyterHub process's environment
        (such as `CONFIGPROXY_AUTH_TOKEN`) is not passed to the single-user server's process.
        """
    ).tag(config=True)

    env = Dict(help="""Deprecated: use Spawner.get_env or Spawner.environment

    - extend Spawner.get_env for adding required env in Spawner subclasses
    - Spawner.environment for config-specified env
    """)

    environment = Dict(
        help="""
        Extra environment variables to set for the single-user server's process.

        Environment variables that end up in the single-user server's process come from 3 sources:
          - This `environment` configurable
          - The JupyterHub process' environment variables that are whitelisted in `env_keep`
          - Variables to establish contact between the single-user notebook and the hub (such as JPY_API_TOKEN)

        The `enviornment` configurable should be set by JupyterHub administrators to add
        installation specific environment variables. It is a dict where the key is the name of the environment
        variable, and the value can be a string or a callable. If it is a callable, it will be called
        with one parameter (the spawner instance), and should return a string fairly quickly (no blocking
        operations please!).

        Note that the spawner class' interface is not guaranteed to be exactly same across upgrades,
        so if you are using the callable take care to verify it continues to work after upgrades!
        """
    ).tag(config=True)

    cmd = Command(['jupyterhub-singleuser'],
        help="""
        The command used for starting the single-user server.

        Provide either a string or a list containing the path to the startup script command. Extra arguments,
        other than this path, should be provided via `args`.

        This is usually set if you want to start the single-user server in a different python
        environment (with virtualenv/conda) than JupyterHub itself.

        Some spawners allow shell-style expansion here, allowing you to use environment variables.
        Most, including the default, do not. Consult the documentation for your spawner to verify!
        """
    ).tag(config=True)

    args = List(Unicode(),
        help="""
        Extra arguments to be passed to the single-user server.

        Some spawners allow shell-style expansion here, allowing you to use environment variables here.
        Most, including the default, do not. Consult the documentation for your spawner to verify!
        """
    ).tag(config=True)

    notebook_dir = Unicode(
        help="""
        Path to the notebook directory for the single-user server.

        The user sees a file listing of this directory when the notebook interface is started. The
        current interface does not easily allow browsing beyond the subdirectories in this directory's
        tree.

        `~` will be expanded to the home directory of the user, and {username} will be replaced
        with the name of the user.

        Note that this does *not* prevent users from accessing files outside of this path! They
        can do so with many other means.
        """
    ).tag(config=True)

    default_url = Unicode(
        help="""
        The URL the single-user server should start in.

        `{username}` will be expanded to the user's username

        Example uses:
        - You can set `notebook_dir` to `/` and `default_url` to `/home/{username}` to allow people to
          navigate the whole filesystem from their notebook, but still start in their home directory.
        - You can set this to `/lab` to have JupyterLab start by default, rather than Jupyter Notebook.
        """
    ).tag(config=True)

    @validate('notebook_dir', 'default_url')
    def _deprecate_percent_u(self, proposal):
        print(proposal)
        v = proposal['value']
        if '%U' in v:
            self.log.warning("%%U for username in %s is deprecated in JupyterHub 0.7, use {username}",
                proposal['trait'].name,
            )
            v = v.replace('%U', '{username}')
            self.log.warning("Converting %r to %r", proposal['value'], v)
        return v

    disable_user_config = Bool(False,
        help="""
        Disable per-user configuration of single-user servers.

        When starting the user's single-user server, any config file found in the user's $HOME directory
        will be ignored.

        Note: a user could circumvent this if the user modifies their Python environment, such as when
        they have their own conda environments / virtualenvs / containers.
        """
    ).tag(config=True)

<<<<<<< HEAD
    mem_limit = ByteSpecification(
        None,
=======
    mem_limit = MemorySpecification(None,
>>>>>>> 2152a941
        help="""
        Maximum number of bytes a single-user notebook server is allowed to use.

        Allows the following suffixes:
          - K -> Kilobytes
          - M -> Megabytes
          - G -> Gigabytes
          - T -> Terabytes

        If the single user server tries to allocate more memory than this,
        it will fail. There is no guarantee that the single-user notebook server
        will be able to allocate this much memory - only that it can not
        allocate more than this.

        This needs to be supported by your spawner for it to work.
        """
    ).tag(config=True)

    cpu_limit = Float(None,
        allow_none=True,
        help="""
        Maximum number of cpu-cores a single-user notebook server is allowed to use.

        If this value is set to 0.5, allows use of 50% of one CPU.
        If this value is set to 2, allows use of up to 2 CPUs.

        The single-user notebook server will never be scheduled by the kernel to
        use more cpu-cores than this. There is no guarantee that it can
        access this many cpu-cores.

        This needs to be supported by your spawner for it to work.
        """
    ).tag(config=True)

<<<<<<< HEAD
    mem_guarantee = ByteSpecification(
        None,
=======
    mem_guarantee = MemorySpecification(None,
>>>>>>> 2152a941
        help="""
        Minimum number of bytes a single-user notebook server is guaranteed to have available.

        Allows the following suffixes:
          - K -> Kilobytes
          - M -> Megabytes
          - G -> Gigabytes
          - T -> Terabytes

        This needs to be supported by your spawner for it to work.
        """
    ).tag(config=True)

    cpu_guarantee = Float(None,
        allow_none=True,
        help="""
        Minimum number of cpu-cores a single-user notebook server is guaranteed to have available.

        If this value is set to 0.5, allows use of 50% of one CPU.
        If this value is set to 2, allows use of up to 2 CPUs.

        Note that this needs to be supported by your spawner for it to work.
        """
    ).tag(config=True)

    def __init__(self, **kwargs):
        super(Spawner, self).__init__(**kwargs)
        if self.user.state:
            self.load_state(self.user.state)

    def load_state(self, state):
        """Restore state of spawner from database.

        Called for each user's spawner after the hub process restarts.

        `state` is a dict that'll contain the value returned by `get_state` of
        the spawner, or {} if the spawner hasn't persisted any state yet.

        Override in subclasses to restore any extra state that is needed to track
        the single-user server for that user. Subclasses should call super().
        """
        pass

    def get_state(self):
        """Save state of spawner into database.

        A black box of extra state for custom spawners. The returned value of this is
        passed to `load_state`.

        Subclasses should call `super().get_state()`, augment the state returned from
        there, and return that state.

        Returns
        -------
        state: dict
             a JSONable dict of state
        """
        state = {}
        return state

    def clear_state(self):
        """Clear any state that should be cleared when the single-user server stops.

        State that should be preserved across single-user server instances should not be cleared.

        Subclasses should call super, to ensure that state is properly cleared.
        """
        self.api_token = ''

    def get_env(self):
        """Return the environment dict to use for the Spawner.

        This applies things like `env_keep`, anything defined in `Spawner.environment`,
        and adds the API token to the env.

        When overriding in subclasses, subclasses must call `super().get_env()`, extend the
        returned dict and return it.

        Use this to access the env in Spawner.start to allow extension in subclasses.
        """
        env = {}
        if self.env:
            warnings.warn("Spawner.env is deprecated, found %s" % self.env, DeprecationWarning)
            env.update(self.env)

        for key in self.env_keep:
            if key in os.environ:
                env[key] = os.environ[key]

        # config overrides. If the value is a callable, it will be called with
        # one parameter - the current spawner instance - and the return value
        # will be assigned to the environment variable. This will be called at
        # spawn time.
        for key, value in self.environment.items():
            if callable(value):
                env[key] = value(self)
            else:
                env[key] = value

        env['JPY_API_TOKEN'] = self.api_token

        # Put in limit and guarantee info if they exist.
        # Note that this is for use by the humans / notebook extensions in the
        # single-user notebook server, and not for direct usage by the spawners
        # themselves. Spawners should just use the traitlets directly.
        if self.mem_limit:
            env['MEM_LIMIT'] = str(self.mem_limit)
        if self.mem_guarantee:
            env['MEM_GUARANTEE'] = str(self.mem_guarantee)
        if self.cpu_limit:
            env['CPU_LIMIT'] = str(self.cpu_limit)
        if self.cpu_guarantee:
            env['CPU_GUARANTEE'] = str(self.cpu_guarantee)

        return env

    def template_namespace(self):
        """Return the template namespace for format-string formatting.

        Currently used on default_url and notebook_dir.

        Subclasses may add items to the available namespace.

        The default implementation includes::

            {
              'username': user.name,
              'base_url': users_base_url,
            }

        Returns:

            ns (dict): namespace for string formatting.
        """
        d = {'username': self.user.name}
        if self.user.server:
            d['base_url'] = self.user.server.base_url
        return d

    def format_string(self, s):
        """Render a Python format string

        Uses :meth:`Spawner.template_namespace` to populate format namespace.

        Args:

            s (str): Python format-string to be formatted.

        Returns:

            str: Formatted string, rendered
        """
        return s.format(**self.template_namespace())

    def get_args(self):
        """Return the arguments to be passed after self.cmd

        Doesn't expect shell expansion to happen.
        """
        args = [
            '--user="%s"' % self.user.name,
            '--cookie-name="%s"' % self.user.server.cookie_name,
            '--base-url="%s"' % self.user.server.base_url,
            '--hub-host="%s"' % self.hub.host,
            '--hub-prefix="%s"' % self.hub.server.base_url,
            '--hub-api-url="%s"' % self.hub.api_url,
            ]
        if self.ip:
            args.append('--ip="%s"' % self.ip)

        if self.port:
            args.append('--port=%i' % self.port)
        elif self.user.server.port:
            self.log.warning("Setting port from user.server is deprecated as of JupyterHub 0.7.")
            args.append('--port=%i' % self.user.server.port)

        if self.notebook_dir:
            notebook_dir = self.format_string(self.notebook_dir)
            args.append('--notebook-dir="%s"' % notebook_dir)
        if self.default_url:
            default_url = self.format_string(self.default_url)
            args.append('--NotebookApp.default_url="%s"' % default_url)

        if self.debug:
            args.append('--debug')
        if self.disable_user_config:
            args.append('--disable-user-config')
        args.extend(self.args)
        return args

    @gen.coroutine
    def start(self):
        """Start the single-user server

        Returns:
          (str, int): the (ip, port) where the Hub can connect to the server.

        .. versionchanged:: 0.7
            Return ip, port instead of setting on self.user.server directly.
        """
        raise NotImplementedError("Override in subclass. Must be a Tornado gen.coroutine.")

    @gen.coroutine
    def stop(self, now=False):
        """Stop the single-user server

        If `now` is set to `False`, do not wait for the server to stop. Otherwise, wait for
        the server to stop before returning.

        Must be a Tornado coroutine.
        """
        raise NotImplementedError("Override in subclass. Must be a Tornado gen.coroutine.")

    @gen.coroutine
    def poll(self):
        """Check if the single-user process is running

        Returns:
          None if single-user process is running.
          Integer exit status (0 if unknown), if it is not running.

        State transitions, behavior, and return response:

        - If the Spawner has not been initialized (neither loaded state, nor called start),
          it should behave as if it is not running (status=0).
        - If the Spawner has not finished starting,
          it should behave as if it is running (status=None).

        Design assumptions about when `poll` may be called:

        - On Hub launch: `poll` may be called before `start` when state is loaded on Hub launch.
          `poll` should return exit status 0 (unknown) if the Spawner has not been initialized via
          `load_state` or `start`.
        - If `.start()` is async: `poll` may be called during any yielded portions of the `start`
          process. `poll` should return None when `start` is yielded, indicating that the `start`
          process has not yet completed.

        """
        raise NotImplementedError("Override in subclass. Must be a Tornado gen.coroutine.")

    def add_poll_callback(self, callback, *args, **kwargs):
        """Add a callback to fire when the single-user server stops"""
        if args or kwargs:
            cb = callback
            callback = lambda : cb(*args, **kwargs)
        self._callbacks.append(callback)

    def stop_polling(self):
        """Stop polling for single-user server's running state"""
        if self._poll_callback:
            self._poll_callback.stop()
            self._poll_callback = None

    def start_polling(self):
        """Start polling periodically for single-user server's running state.

        Callbacks registered via `add_poll_callback` will fire if/when the server stops.
        Explicit termination via the stop method will not trigger the callbacks.
        """
        if self.poll_interval <= 0:
            self.log.debug("Not polling subprocess")
            return
        else:
            self.log.debug("Polling subprocess every %is", self.poll_interval)

        self.stop_polling()

        self._poll_callback = PeriodicCallback(
            self.poll_and_notify,
            1e3 * self.poll_interval
        )
        self._poll_callback.start()

    @gen.coroutine
    def poll_and_notify(self):
        """Used as a callback to periodically poll the process and notify any watchers"""
        status = yield self.poll()
        if status is None:
            # still running, nothing to do here
            return

        self.stop_polling()

        for callback in self._callbacks:
            try:
                yield gen.maybe_future(callback())
            except Exception:
                self.log.exception("Unhandled error in poll callback for %s", self)
        return status

    death_interval = Float(0.1)
    @gen.coroutine
    def wait_for_death(self, timeout=10):
        """Wait for the single-user server to die, up to timeout seconds"""
        for i in range(int(timeout / self.death_interval)):
            status = yield self.poll()
            if status is not None:
                break
            else:
                yield gen.sleep(self.death_interval)


def _try_setcwd(path):
    """Try to set CWD to path, walking up until a valid directory is found.

    If no valid directory is found, a temp directory is created and cwd is set to that.
    """
    while path != '/':
        try:
            os.chdir(path)
        except OSError as e:
            exc = e # break exception instance out of except scope
            print("Couldn't set CWD to %s (%s)" % (path, e), file=sys.stderr)
            path, _ = os.path.split(path)
        else:
            return
    print("Couldn't set CWD at all (%s), using temp dir" % exc, file=sys.stderr)
    td = mkdtemp()
    os.chdir(td)


def set_user_setuid(username):
    """Return a preexec_fn for spawning a single-user server as a particular user.

    Returned preexec_fn will set uid/gid, and attempt to chdir to the target user's
    home directory.
    """
    user = pwd.getpwnam(username)
    uid = user.pw_uid
    gid = user.pw_gid
    home = user.pw_dir
    gids = [ g.gr_gid for g in grp.getgrall() if username in g.gr_mem ]

    def preexec():
        """Set uid/gid of current process

        Executed after fork but before exec by python.

        Also try to chdir to the user's home directory.
        """
        os.setgid(gid)
        try:
            os.setgroups(gids)
        except Exception as e:
            print('Failed to set groups %s' % e, file=sys.stderr)
        os.setuid(uid)

        # start in the user's home dir
        _try_setcwd(home)

    return preexec


class LocalProcessSpawner(Spawner):
    """
    A Spawner that uses `subprocess.Popen` to start single-user servers as local processes.

    Requires local UNIX users matching the authenticated users to exist.
    Does not work on Windows.

    This is the default spawner for JupyterHub.
    """

    INTERRUPT_TIMEOUT = Integer(10,
        help="""
        Seconds to wait for single-user server process to halt after SIGINT.

        If the process has not exited cleanly after this many seconds, a SIGTERM is sent.
        """
    ).tag(config=True)

    TERM_TIMEOUT = Integer(5,
        help="""
        Seconds to wait for single-user server process to halt after SIGTERM.

        If the process does not exit cleanly after this many seconds of SIGTERM, a SIGKILL is sent.
        """
    ).tag(config=True)

    KILL_TIMEOUT = Integer(5,
        help="""
        Seconds to wait for process to halt after SIGKILL before giving up.

        If the process does not exit cleanly after this many seconds of SIGKILL, it becomes a zombie
        process. The hub process will log a warning and then give up.
        """
    ).tag(config=True)

    proc = Instance(Popen,
        allow_none=True,
        help="""
        The process representing the single-user server process spawned for current user.

        Is None if no process has been spawned yet.
        """)
    pid = Integer(0,
        help="""
        The process id (pid) of the single-user server process spawned for current user.
        """
    )

    def make_preexec_fn(self, name):
        """
        Return a function that can be used to set the user id of the spawned process to user with name `name`

        This function can be safely passed to `preexec_fn` of `Popen`
        """
        return set_user_setuid(name)

    def load_state(self, state):
        """Restore state about spawned single-user server after a hub restart.

        Local processes only need the process id.
        """
        super(LocalProcessSpawner, self).load_state(state)
        if 'pid' in state:
            self.pid = state['pid']

    def get_state(self):
        """Save state that is needed to restore this spawner instance after a hub restore.

        Local processes only need the process id.
        """
        state = super(LocalProcessSpawner, self).get_state()
        if self.pid:
            state['pid'] = self.pid
        return state

    def clear_state(self):
        """Clear stored state about this spawner (pid)"""
        super(LocalProcessSpawner, self).clear_state()
        self.pid = 0

    def user_env(self, env):
        """Augment environment of spawned process with user specific env variables."""
        env['USER'] = self.user.name
        home = pwd.getpwnam(self.user.name).pw_dir
        shell = pwd.getpwnam(self.user.name).pw_shell
        # These will be empty if undefined,
        # in which case don't set the env:
        if home:
            env['HOME'] = home
        if shell:
            env['SHELL'] = shell
        return env

    def get_env(self):
        """Get the complete set of environment variables to be set in the spawned process."""
        env = super().get_env()
        env = self.user_env(env)
        return env

    @gen.coroutine
    def start(self):
        """Start the single-user server."""
        self.port = random_port()
        cmd = []
        env = self.get_env()

        cmd.extend(self.cmd)
        cmd.extend(self.get_args())

        self.log.info("Spawning %s", ' '.join(pipes.quote(s) for s in cmd))
        try:
            self.proc = Popen(cmd, env=env,
                preexec_fn=self.make_preexec_fn(self.user.name),
                start_new_session=True, # don't forward signals
            )
        except PermissionError:
            # use which to get abspath
            script = shutil.which(cmd[0]) or cmd[0]
            self.log.error("Permission denied trying to run %r. Does %s have access to this file?",
                script, self.user.name,
            )
            raise

        self.pid = self.proc.pid

        if self.__class__ is not LocalProcessSpawner:
            # subclasses may not pass through return value of super().start,
            # relying on deprecated 0.6 way of setting ip, port,
            # so keep a redundant copy here for now.
            # A deprecation warning will be shown if the subclass
            # does not return ip, port.
            if self.ip:
                self.user.server.ip = self.ip
            self.user.server.port = self.port
        return (self.ip or '127.0.0.1', self.port)

    @gen.coroutine
    def poll(self):
        """Poll the spawned process to see if it is still running.

        If the process is still running, we return None. If it is not running,
        we return the exit code of the process if we have access to it, or 0 otherwise.
        """
        # if we started the process, poll with Popen
        if self.proc is not None:
            status = self.proc.poll()
            if status is not None:
                # clear state if the process is done
                self.clear_state()
            return status

        # if we resumed from stored state,
        # we don't have the Popen handle anymore, so rely on self.pid
        if not self.pid:
            # no pid, not running
            self.clear_state()
            return 0

        # send signal 0 to check if PID exists
        # this doesn't work on Windows, but that's okay because we don't support Windows.
        alive = yield self._signal(0)
        if not alive:
            self.clear_state()
            return 0
        else:
            return None

    @gen.coroutine
    def _signal(self, sig):
        """Send given signal to a single-user server's process.

        Returns True if the process still exists, False otherwise.

        The hub process is assumed to have enough privileges to do this (e.g. root).
        """
        try:
            os.kill(self.pid, sig)
        except OSError as e:
            if e.errno == errno.ESRCH:
                return False # process is gone
            else:
                raise
        return True # process exists

    @gen.coroutine
    def stop(self, now=False):
        """Stop the single-user server process for the current user.

        If `now` is set to True, do not wait for the process to die.
        Otherwise, it'll wait.
        """
        if not now:
            status = yield self.poll()
            if status is not None:
                return
            self.log.debug("Interrupting %i", self.pid)
            yield self._signal(signal.SIGINT)
            yield self.wait_for_death(self.INTERRUPT_TIMEOUT)

        # clean shutdown failed, use TERM
        status = yield self.poll()
        if status is not None:
            return
        self.log.debug("Terminating %i", self.pid)
        yield self._signal(signal.SIGTERM)
        yield self.wait_for_death(self.TERM_TIMEOUT)

        # TERM failed, use KILL
        status = yield self.poll()
        if status is not None:
            return
        self.log.debug("Killing %i", self.pid)
        yield self._signal(signal.SIGKILL)
        yield self.wait_for_death(self.KILL_TIMEOUT)

        status = yield self.poll()
        if status is None:
            # it all failed, zombie process
            self.log.warning("Process %i never died", self.pid)<|MERGE_RESOLUTION|>--- conflicted
+++ resolved
@@ -269,12 +269,7 @@
         """
     ).tag(config=True)
 
-<<<<<<< HEAD
-    mem_limit = ByteSpecification(
-        None,
-=======
-    mem_limit = MemorySpecification(None,
->>>>>>> 2152a941
+    mem_limit = ByteSpecification(None,
         help="""
         Maximum number of bytes a single-user notebook server is allowed to use.
 
@@ -309,12 +304,7 @@
         """
     ).tag(config=True)
 
-<<<<<<< HEAD
-    mem_guarantee = ByteSpecification(
-        None,
-=======
-    mem_guarantee = MemorySpecification(None,
->>>>>>> 2152a941
+    mem_guarantee = ByteSpecification(None,
         help="""
         Minimum number of bytes a single-user notebook server is guaranteed to have available.
 
