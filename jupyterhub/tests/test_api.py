--- conflicted
+++ resolved
@@ -1418,12 +1418,9 @@
     r = await api_request(app, 'groups')
     r.raise_for_status()
     reply = r.json()
-<<<<<<< HEAD
-    assert reply == [{'kind': 'group', 'name': 'alphaflight', 'users': [], 'roles': []}]
-=======
     assert reply == [
-        {'kind': 'group', 'name': 'alphaflight', 'users': []},
-        {'kind': 'group', 'name': 'betaflight', 'users': []},
+        {'kind': 'group', 'name': 'alphaflight', 'users': [], 'roles': []},
+        {'kind': 'group', 'name': 'betaflight', 'users': [], 'roles': []},
     ]
 
     # Test offset for pagination
@@ -1431,7 +1428,7 @@
     r.raise_for_status()
     reply = r.json()
     assert r.status_code == 200
-    assert reply == [{'kind': 'group', 'name': 'betaflight', 'users': []}]
+    assert reply == [{'kind': 'group', 'name': 'betaflight', 'users': [], 'roles': []}]
 
     r = await api_request(app, "groups?offset=10")
     r.raise_for_status()
@@ -1444,7 +1441,6 @@
     reply = r.json()
     assert r.status_code == 200
     assert reply == [{'kind': 'group', 'name': 'alphaflight', 'users': []}]
->>>>>>> 77691ae4
 
     r = await api_request(app, "groups?limit=0")
     r.raise_for_status()
@@ -1488,10 +1484,7 @@
         'kind': 'group',
         'name': 'alphaflight',
         'users': ['sasquatch'],
-<<<<<<< HEAD
         'roles': [],
-=======
->>>>>>> 77691ae4
     }
 
 
