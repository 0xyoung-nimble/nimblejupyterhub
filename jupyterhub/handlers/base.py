"""HTTP Handlers for the hub server"""
# Copyright (c) Jupyter Development Team.
# Distributed under the terms of the Modified BSD License.
import asyncio
import functools
import json
import math
import random
import re
import time
import uuid
import warnings
from datetime import timedelta
from http.client import responses
from urllib.parse import parse_qs, parse_qsl, urlencode, urlparse, urlunparse

from jinja2 import TemplateNotFound
from sqlalchemy.exc import SQLAlchemyError
from tornado import gen, web
from tornado.httputil import HTTPHeaders, url_concat
from tornado.ioloop import IOLoop
from tornado.log import app_log
from tornado.web import RequestHandler, addslash

from .. import __version__, orm, roles, scopes
from ..metrics import (
    PROXY_ADD_DURATION_SECONDS,
    PROXY_DELETE_DURATION_SECONDS,
    RUNNING_SERVERS,
    SERVER_POLL_DURATION_SECONDS,
    SERVER_SPAWN_DURATION_SECONDS,
    SERVER_STOP_DURATION_SECONDS,
    TOTAL_USERS,
    ProxyDeleteStatus,
    ServerPollStatus,
    ServerSpawnStatus,
    ServerStopStatus,
)
from ..objects import Server
from ..scopes import needs_scope
from ..spawner import LocalProcessSpawner
from ..user import User
from ..utils import (
    AnyTimeoutError,
    get_accepted_mimetype,
    get_browser_protocol,
    maybe_future,
    url_escape_path,
    url_path_join,
    utcnow,
)

# pattern for the authentication token header
auth_header_pat = re.compile(r'^(?:token|bearer)\s+([^\s]+)$', flags=re.IGNORECASE)

# mapping of reason: reason_message
reasons = {
    'timeout': "Failed to reach your server."
    "  Please try again later."
    "  Contact admin if the issue persists.",
    'error': "Failed to start your server on the last attempt.  "
    "  Please contact admin if the issue persists.",
}

# constant, not configurable
SESSION_COOKIE_NAME = 'jupyterhub-session-id'


class BaseHandler(RequestHandler):
    """Base Handler class with access to common methods and properties."""

    # by default, only accept cookie-based authentication
    # The APIHandler base class enables token auth
    # versionadded: 2.0
    _accept_cookie_auth = True
    _accept_token_auth = False

    async def prepare(self):
        """Identify the user during the prepare stage of each request

        `.prepare()` runs prior to all handler methods,
        e.g. `.get()`, `.post()`.

        Checking here allows `.get_current_user` to be async without requiring
        every current user check to be made async.

        The current user (None if not logged in) may be accessed
        via the `self.current_user` property during the handling of any request.
        """
        self.expanded_scopes = set()
        try:
            await self.get_current_user()
        except Exception as e:
            # ensure get_current_user is never called again for this handler,
            # since it failed
            self._jupyterhub_user = None
            self.log.exception("Failed to get current user")
            if isinstance(e, SQLAlchemyError):
                self.log.error("Rolling back session due to database error")
                self.db.rollback()
        self._resolve_roles_and_scopes()
        return await maybe_future(super().prepare())

    @property
    def log(self):
        """I can't seem to avoid typing self.log"""
        return self.settings.get('log', app_log)

    @property
    def config(self):
        return self.settings.get('config', None)

    @property
    def base_url(self):
        return self.settings.get('base_url', '/')

    @property
    def default_url(self):
        return self.settings.get('default_url', '')

    @property
    def version_hash(self):
        return self.settings.get('version_hash', '')

    @property
    def subdomain_host(self):
        return self.settings.get('subdomain_host', '')

    @property
    def allow_named_servers(self):
        return self.settings.get('allow_named_servers', False)

    @property
    def named_server_limit_per_user(self):
        return self.settings.get('named_server_limit_per_user', 0)

    @property
    def domain(self):
        return self.settings['domain']

    @property
    def public_url(self):
        return self.settings['public_url']

    @property
    def db(self):
        return self.settings['db']

    @property
    def users(self):
        return self.settings.setdefault('users', {})

    @property
    def services(self):
        return self.settings.setdefault('services', {})

    @property
    def hub(self):
        return self.settings['hub']

    @property
    def app(self):
        return self.settings['app']

    @property
    def proxy(self):
        return self.settings['proxy']

    @property
    def statsd(self):
        return self.settings['statsd']

    @property
    def authenticator(self):
        return self.settings.get('authenticator', None)

    @property
    def oauth_provider(self):
        return self.settings['oauth_provider']

    @property
    def eventlog(self):
        return self.settings['eventlog']

    def finish(self, *args, **kwargs):
        """Roll back any uncommitted transactions from the handler."""
        if self.db.dirty:
            self.log.warning("Rolling back dirty objects %s", self.db.dirty)
            self.db.rollback()
        super().finish(*args, **kwargs)

    # ---------------------------------------------------------------
    # Security policies
    # ---------------------------------------------------------------

    @property
    def csp_report_uri(self):
        return self.settings.get(
            'csp_report_uri', url_path_join(self.hub.base_url, 'security/csp-report')
        )

    @property
    def content_security_policy(self):
        """The default Content-Security-Policy header

        Can be overridden by defining Content-Security-Policy in settings['headers']
        """
        return '; '.join(
            ["frame-ancestors 'self'", "report-uri " + self.csp_report_uri]
        )

    def get_content_type(self):
        return 'text/html'

    def set_default_headers(self):
        """
        Set any headers passed as tornado_settings['headers'].

        By default sets Content-Security-Policy of frame-ancestors 'self'.
        Also responsible for setting content-type header
        """
        # wrap in HTTPHeaders for case-insensitivity
        headers = HTTPHeaders(self.settings.get('headers', {}))
        headers.setdefault("X-JupyterHub-Version", __version__)

        for header_name, header_content in headers.items():
            self.set_header(header_name, header_content)

        if 'Access-Control-Allow-Headers' not in headers:
            self.set_header(
                'Access-Control-Allow-Headers', 'accept, content-type, authorization'
            )
        if 'Content-Security-Policy' not in headers:
            self.set_header('Content-Security-Policy', self.content_security_policy)
        self.set_header('Content-Type', self.get_content_type())

    # ---------------------------------------------------------------
    # Login and cookie-related
    # ---------------------------------------------------------------

    def check_xsrf_cookie(self):
        try:
            return super().check_xsrf_cookie()
        except web.HTTPError as e:
            # ensure _jupyterhub_user is defined on rejected requests
            if not hasattr(self, "_jupyterhub_user"):
                self._jupyterhub_user = None
            self._resolve_roles_and_scopes()
            # rewrite message because we use this on methods other than POST
            e.log_message = e.log_message.replace("POST", self.request.method)
            raise

    @property
    def admin_users(self):
        return self.settings.setdefault('admin_users', set())

    @property
    def cookie_max_age_days(self):
        return self.settings.get('cookie_max_age_days', None)

    @property
    def redirect_to_server(self):
        return self.settings.get('redirect_to_server', True)

    @property
    def authenticate_prometheus(self):
        return self.settings.get('authenticate_prometheus', True)

    async def get_current_user_named_server_limit(self):
        """
        Return named server limit for current user.
        """
        named_server_limit_per_user = self.named_server_limit_per_user

        if callable(named_server_limit_per_user):
            return await maybe_future(named_server_limit_per_user(self))

        return named_server_limit_per_user

    def get_auth_token(self):
        """Get the authorization token from Authorization header"""
        auth_header = self.request.headers.get('Authorization', '')
        match = auth_header_pat.match(auth_header)
        if not match:
            return None
        return match.group(1)

    def _record_activity(self, obj, timestamp=None):
        """record activity on an ORM object

        If last_activity was more recent than self.activity_resolution seconds ago,
        do nothing to avoid unnecessarily frequent database commits.

        Args:
            obj: an ORM object with a last_activity attribute
            timestamp (datetime, optional): the timestamp of activity to register.
        Returns:
            recorded (bool): True if activity was recorded, False if not.
        """
        if timestamp is None:
            timestamp = utcnow(with_tz=False)
        resolution = self.settings.get("activity_resolution", 0)
        if not obj.last_activity or resolution == 0:
            self.log.debug("Recording first activity for %s", obj)
            obj.last_activity = timestamp
            return True
        if (timestamp - obj.last_activity).total_seconds() > resolution:
            # this debug line will happen just too often
            # uncomment to debug last_activity updates
            # self.log.debug("Recording activity for %s", obj)
            obj.last_activity = timestamp
            return True
        return False

    async def refresh_auth(self, user, force=False):
        """Refresh user authentication info

        Calls `authenticator.refresh_user(user)`

        Called at most once per user per request.

        Args:
            user (User): the user whose auth info is to be refreshed
            force (bool): force a refresh instead of checking last refresh time
        Returns:
            user (User): the user having been refreshed,
                or None if the user must login again to refresh auth info.
        """
        refresh_age = self.authenticator.auth_refresh_age
        if not refresh_age:
            return user
        now = time.monotonic()
        if (
            not force
            and user._auth_refreshed
            and (now - user._auth_refreshed < refresh_age)
        ):
            # auth up-to-date
            return user

        # refresh a user at most once per request
        if not hasattr(self, '_refreshed_users'):
            self._refreshed_users = set()
        if user.name in self._refreshed_users:
            # already refreshed during this request
            return user
        self._refreshed_users.add(user.name)

        self.log.debug("Refreshing auth for %s", user.name)
        auth_info = await self.authenticator.refresh_user(user, self)

        if not auth_info:
            self.log.warning(
                "User %s has stale auth info. Login is required to refresh.", user.name
            )
            return

        user._auth_refreshed = now

        if auth_info == True:
            # refresh_user confirmed that it's up-to-date,
            # nothing to refresh
            return user

        # Ensure name field is set. It cannot be updated.
        auth_info['name'] = user.name

        if 'auth_state' not in auth_info:
            # refresh didn't specify auth_state,
            # so preserve previous value to avoid clearing it
            auth_info['auth_state'] = await user.get_auth_state()
        return await self.auth_to_user(auth_info, user)

    @functools.lru_cache()
    def get_token(self):
        """get token from authorization header"""
        token = self.get_auth_token()
        if token is None:
            return None
        orm_token = orm.APIToken.find(self.db, token)
        return orm_token

    def get_current_user_token(self):
        """get_current_user from Authorization header token"""
        # record token activity
        orm_token = self.get_token()
        if orm_token is None:
            return None
        now = utcnow(with_tz=False)
        recorded = self._record_activity(orm_token, now)
        if orm_token.user:
            # FIXME: scopes should give us better control than this
            # don't consider API requests originating from a server
            # to be activity from the user
            if not orm_token.note or not orm_token.note.startswith("Server at "):
                recorded = self._record_activity(orm_token.user, now) or recorded
        if recorded:
            self.db.commit()

        # record that we've been token-authenticated
        # XSRF checks are skipped when using token auth
        self._token_authenticated = True

        if orm_token.service:
            return orm_token.service

        return self._user_from_orm(orm_token.user)

    def _user_for_cookie(self, cookie_name, cookie_value=None):
        """Get the User for a given cookie, if there is one"""
        cookie_id = self.get_secure_cookie(
            cookie_name, cookie_value, max_age_days=self.cookie_max_age_days
        )

        def clear():
            self.clear_cookie(cookie_name, path=self.hub.base_url)

        if cookie_id is None:
            if self.get_cookie(cookie_name):
                self.log.warning("Invalid or expired cookie token")
                clear()
            return
        cookie_id = cookie_id.decode('utf8', 'replace')
        u = self.db.query(orm.User).filter(orm.User.cookie_id == cookie_id).first()
        user = self._user_from_orm(u)
        if user is None:
            self.log.warning("Invalid cookie token")
            # have cookie, but it's not valid. Clear it and start over.
            clear()
            return
        # update user activity
        if self._record_activity(user):
            self.db.commit()
        return user

    def _user_from_orm(self, orm_user):
        """return User wrapper from orm.User object"""
        if orm_user is None:
            return
        return self.users[orm_user]

    def get_current_user_cookie(self):
        """get_current_user from a cookie token"""
        return self._user_for_cookie(self.hub.cookie_name)

    async def get_current_user(self):
        """get current username"""
        if not hasattr(self, '_jupyterhub_user'):
            user = None
            try:
                if self._accept_token_auth:
                    user = self.get_current_user_token()
                if user is None and self._accept_cookie_auth:
                    user = self.get_current_user_cookie()
                if user and isinstance(user, User):
                    user = await self.refresh_auth(user)
                self._jupyterhub_user = user
            except Exception:
                # don't let errors here raise more than once
                self._jupyterhub_user = None
                # but still raise, which will get handled in .prepare()
                raise
        return self._jupyterhub_user

    def _resolve_roles_and_scopes(self):
        self.expanded_scopes = set()
        if self.current_user:
            orm_token = self.get_token()
            if orm_token:
                self.expanded_scopes = scopes.get_scopes_for(orm_token)
            else:
                self.expanded_scopes = scopes.get_scopes_for(self.current_user)
        self.parsed_scopes = scopes.parse_scopes(self.expanded_scopes)

    @functools.lru_cache()
    def get_scope_filter(self, req_scope):
        """Produce a filter function for req_scope on resources

        Returns `has_access_to(orm_resource, kind)` which returns True or False
        for whether the current request has access to req_scope on the given resource.
        """

        def no_access(orm_resource, kind):
            return False

        if req_scope not in self.parsed_scopes:
            return no_access

        sub_scope = self.parsed_scopes[req_scope]

        return functools.partial(scopes.check_scope_filter, sub_scope)

    @property
    def current_user(self):
        """Override .current_user accessor from tornado

        Allows .get_current_user to be async.
        """
        if not hasattr(self, '_jupyterhub_user'):
            raise RuntimeError("Must call async get_current_user first!")
        return self._jupyterhub_user

    def find_user(self, name):
        """Get a user by name

        return None if no such user
        """
        orm_user = orm.User.find(db=self.db, name=name)
        return self._user_from_orm(orm_user)

    def user_from_username(self, username):
        """Get User for username, creating if it doesn't exist"""
        user = self.find_user(username)
        if user is None:
            # not found, create and register user
            u = orm.User(name=username)
            self.db.add(u)
            roles.assign_default_roles(self.db, entity=u)
            TOTAL_USERS.inc()
            self.db.commit()
            user = self._user_from_orm(u)
        return user

    def clear_login_cookie(self, name=None):
        kwargs = {}
        user = self.get_current_user_cookie()
        session_id = self.get_session_cookie()
        if session_id:
            # clear session id
            session_cookie_kwargs = {}
            session_cookie_kwargs.update(kwargs)
            if self.subdomain_host:
                session_cookie_kwargs['domain'] = self.domain

            self.clear_cookie(
                SESSION_COOKIE_NAME, path=self.base_url, **session_cookie_kwargs
            )

            if user:
                # user is logged in, clear any tokens associated with the current session
                # don't clear session tokens if not logged in,
                # because that could be a malicious logout request!
                count = 0
                for access_token in self.db.query(orm.APIToken).filter_by(
                    user_id=user.id, session_id=session_id
                ):
                    self.db.delete(access_token)
                    count += 1
                if count:
                    self.log.debug("Deleted %s access tokens for %s", count, user.name)
                    self.db.commit()

        # clear hub cookie
        self.clear_cookie(self.hub.cookie_name, path=self.hub.base_url, **kwargs)
        # clear services cookie
        # FIXME: remove when we haven't been setting this in a while
        # (stopped setting it in 3.2)
        self.clear_cookie(
            'jupyterhub-services',
            path=url_path_join(self.base_url, 'services'),
            **kwargs,
        )
        # clear_cookie only accepts a subset of set_cookie's kwargs
        clear_xsrf_cookie_kwargs = {
            key: value
            for key, value in self.settings.get('xsrf_cookie_kwargs', {}).items()
            if key in {"path", "domain"}
        }

        self.clear_cookie(
            '_xsrf',
            **clear_xsrf_cookie_kwargs,
        )

    def _set_cookie(self, key, value, encrypted=True, **overrides):
        """Setting any cookie should go through here

        if encrypted use tornado's set_secure_cookie,
        otherwise set plaintext cookies.
        """
        # tornado <4.2 have a bug that consider secure==True as soon as
        # 'secure' kwarg is passed to set_secure_cookie
        kwargs = {'httponly': True}
<<<<<<< HEAD
        public_url = self.settings.get("public_url")
        if public_url:
            if public_url.scheme == 'https':
                kwargs['secure'] = True
        else:
            if self.request.protocol == 'https':
                kwargs['secure'] = True

        if self.subdomain_host:
            kwargs['domain'] = self.domain
=======
        if self.request.protocol == 'https':
            kwargs['secure'] = True
>>>>>>> 2f091e53

        kwargs.update(self.settings.get('cookie_options', {}))
        kwargs.update(overrides)

        if encrypted:
            set_cookie = self.set_secure_cookie
        else:
            set_cookie = self.set_cookie

        self.log.debug("Setting cookie %s: %s", key, kwargs)
        set_cookie(key, value, **kwargs)

    def _set_user_cookie(self, user, server):
        self.log.debug("Setting cookie for %s: %s", user.name, server.cookie_name)
        self._set_cookie(
            server.cookie_name, user.cookie_id, encrypted=True, path=server.base_url
        )

    def get_session_cookie(self):
        """Get the session id from a cookie

        Returns None if no session id is stored
        """
        return self.get_cookie(SESSION_COOKIE_NAME, None)

    def set_session_cookie(self):
        """Set a new session id cookie

        new session id is returned

        Session id cookie is *not* encrypted,
        so other services on this domain can read it.
        """
        session_id = uuid.uuid4().hex
        # if using subdomains, set session cookie on the domain,
        # which allows it to be shared by subdomains.
        # if domain is unspecified, it is _more_ restricted to only the setting domain
        kwargs = {}
        if self.subdomain_host:
            kwargs['domain'] = self.domain
        self._set_cookie(
            SESSION_COOKIE_NAME,
            session_id,
            encrypted=False,
            path=self.base_url,
            **kwargs,
        )
        return session_id

    def set_service_cookie(self, user):
        """set the login cookie for services"""
        warnings.warn(
            "set_service_cookie is deprecated in JupyterHub 2.0. Not setting jupyterhub-services cookie.",
            DeprecationWarning,
            stacklevel=2,
        )

    def set_hub_cookie(self, user):
        """set the login cookie for the Hub"""
        self._set_user_cookie(user, self.hub)

    def set_login_cookie(self, user):
        """Set login cookies for the Hub and single-user server."""
        if self.subdomain_host and not self.request.host.startswith(self.domain):
            self.log.warning(
                "Possibly setting cookie on wrong domain: %s != %s",
                self.request.host,
                self.domain,
            )

        if not self.get_session_cookie():
            self.set_session_cookie()

        # create and set a new cookie token for the hub
        if not self.get_current_user_cookie():
            self.set_hub_cookie(user)

    def authenticate(self, data):
        return maybe_future(self.authenticator.get_authenticated_user(self, data))

    def get_next_url(self, user=None, default=None):
        """Get the next_url for login redirect

        Default URL after login:

        - if redirect_to_server (default): send to user's own server
        - else: /hub/home
        """
        next_url = self.get_argument('next', default='')
        # protect against some browsers' buggy handling of backslash as slash
        next_url = next_url.replace('\\', '%5C')
        public_url = self.settings.get("public_url")
        if public_url:
            proto = public_url.scheme
            host = public_url.netloc
        else:
            # guess from request
            proto = get_browser_protocol(self.request)
            host = self.request.host

        if next_url.startswith("///"):
            # strip more than 2 leading // down to 2
            # because urlparse treats that as empty netloc,
            # whereas browsers treat more than two leading // the same as //,
            # so netloc is the first non-/ bit
            next_url = "//" + next_url.lstrip("/")
        parsed_next_url = urlparse(next_url)

        if (next_url + '/').startswith(
            (
                f'{proto}://{host}/',
                f'//{host}/',
            )
        ) or (
            self.subdomain_host
            and parsed_next_url.netloc
            and ("." + parsed_next_url.netloc).endswith(
                "." + urlparse(self.subdomain_host).netloc
            )
        ):
            # treat absolute URLs for our host as absolute paths:
            # below, redirects that aren't strictly paths are rejected
            next_url = parsed_next_url.path
            if parsed_next_url.query:
                next_url = next_url + '?' + parsed_next_url.query
            if parsed_next_url.fragment:
                next_url = next_url + '#' + parsed_next_url.fragment
            parsed_next_url = urlparse(next_url)

        # if it still has host info, it didn't match our above check for *this* host
        if next_url and (parsed_next_url.netloc or not next_url.startswith('/')):
            self.log.warning("Disallowing redirect outside JupyterHub: %r", next_url)
            next_url = ''

        if next_url and next_url.startswith(url_path_join(self.base_url, 'user/')):
            # add /hub/ prefix, to ensure we redirect to the right user's server.
            # The next request will be handled by SpawnHandler,
            # ultimately redirecting to the logged-in user's server.
            without_prefix = next_url[len(self.base_url) :]
            next_url = url_path_join(self.hub.base_url, without_prefix)
            self.log.warning(
                "Redirecting %s to %s. For sharing public links, use /user-redirect/",
                self.request.uri,
                next_url,
            )

        # this is where we know if next_url is coming from ?next= param or we are using a default url
        if next_url:
            next_url_from_param = True
        else:
            next_url_from_param = False

        if not next_url:
            # custom default URL, usually passed because user landed on that page but was not logged in
            if default:
                next_url = default
            else:
                # As set in jupyterhub_config.py
                if callable(self.default_url):
                    next_url = self.default_url(self)
                else:
                    next_url = self.default_url

        if not next_url:
            # default URL after login
            # if self.redirect_to_server, default login URL initiates spawn,
            # otherwise send to Hub home page (control panel)
            if user and self.redirect_to_server:
                if user.spawner.active:
                    # server is active, send to the user url
                    next_url = user.url
                else:
                    # send to spawn url
                    next_url = url_path_join(self.hub.base_url, 'spawn')
            else:
                next_url = url_path_join(self.hub.base_url, 'home')

        if not next_url_from_param:
            # when a request made with ?next=... assume all the params have already been encoded
            # otherwise, preserve params from the current request across the redirect
            next_url = self.append_query_parameters(next_url, exclude=['next', '_xsrf'])
        return next_url

    def append_query_parameters(self, url, exclude=None):
        """Append the current request's query parameters to the given URL.

        Supports an extra optional parameter ``exclude`` that when provided must
        contain a list of parameters to be ignored, i.e. these parameters will
        not be added to the URL.

        This is important to avoid infinite loops with the next parameter being
        added over and over, for instance.

        The default value for ``exclude`` is an array with "next". This is useful
        as most use cases in JupyterHub (all?) won't want to include the next
        parameter twice (the next parameter is added elsewhere to the query
        parameters).

        :param str url: a URL
        :param list exclude: optional list of parameters to be ignored, defaults to
        a list with "next" (to avoid redirect-loops)
        :rtype (str)
        """
        if exclude is None:
            exclude = ['next']
        if self.request.query:
            query_string = [
                param
                for param in parse_qsl(self.request.query)
                if param[0] not in exclude
            ]
            if query_string:
                url = url_concat(url, query_string)
        return url

    async def auth_to_user(self, authenticated, user=None):
        """Persist data from .authenticate() or .refresh_user() to the User database

        Args:
            authenticated(dict): return data from .authenticate or .refresh_user
            user(User, optional): the User object to refresh, if refreshing
        Return:
            user(User): the constructed User object
        """
        if isinstance(authenticated, str):
            authenticated = {'name': authenticated}
        username = authenticated['name']
        auth_state = authenticated.get('auth_state')
        admin = authenticated.get('admin')
        refreshing = user is not None

        if user and username != user.name:
            raise ValueError(f"Username doesn't match! {username} != {user.name}")

        if user is None:
            user = self.find_user(username)
            new_user = user is None
            if new_user:
                user = self.user_from_username(username)
                await maybe_future(self.authenticator.add_user(user))
        # Only set `admin` if the authenticator returned an explicit value.
        if admin is not None and admin != user.admin:
            user.admin = admin
        # always ensure default roles ('user', 'admin' if admin) are assigned
        # after a successful login
        roles.assign_default_roles(self.db, entity=user)

        # apply authenticator-managed groups
        if self.authenticator.manage_groups:
            if "groups" not in authenticated:
                # to use manage_groups, group membership must always be specified
                # Authenticators that don't support this feature will omit it,
                # which should fail here rather than silently not implement the requested behavior
                auth_cls = self.authenticator.__class__.__name__
                raise ValueError(
                    f"Authenticator.manage_groups is enabled, but auth_model for {username} specifies no groups."
                    f" Does {auth_cls} support manage_groups=True?"
                )
            group_names = authenticated["groups"]
            if group_names is not None:
                user.sync_groups(group_names)

        # always set auth_state and commit,
        # because there could be key-rotation or clearing of previous values
        # going on.
        if not self.authenticator.enable_auth_state:
            # auth_state is not enabled. Force None.
            auth_state = None

        await user.save_auth_state(auth_state)

        return user

    async def login_user(self, data=None):
        """Login a user"""
        auth_timer = self.statsd.timer('login.authenticate').start()
        authenticated = await self.authenticate(data)
        auth_timer.stop(send=False)

        if authenticated:
            user = await self.auth_to_user(authenticated)
            self.set_login_cookie(user)
            self.statsd.incr('login.success')
            self.statsd.timing('login.authenticate.success', auth_timer.ms)

            self.log.info("User logged in: %s", user.name)
            user._auth_refreshed = time.monotonic()
            return user
        else:
            self.statsd.incr('login.failure')
            self.statsd.timing('login.authenticate.failure', auth_timer.ms)
            self.log.warning(
                "Failed login for %s", (data or {}).get('username', 'unknown user')
            )

    # ---------------------------------------------------------------
    # spawning-related
    # ---------------------------------------------------------------

    @property
    def slow_spawn_timeout(self):
        return self.settings.get('slow_spawn_timeout', 10)

    @property
    def slow_stop_timeout(self):
        return self.settings.get('slow_stop_timeout', 10)

    @property
    def spawner_class(self):
        return self.settings.get('spawner_class', LocalProcessSpawner)

    @property
    def concurrent_spawn_limit(self):
        return self.settings.get('concurrent_spawn_limit', 0)

    @property
    def active_server_limit(self):
        return self.settings.get('active_server_limit', 0)

    async def spawn_single_user(self, user, server_name='', options=None):
        # in case of error, include 'try again from /hub/home' message
        if self.authenticator.refresh_pre_spawn:
            auth_user = await self.refresh_auth(user, force=True)
            if auth_user is None:
                raise web.HTTPError(
                    403, "auth has expired for %s, login again", user.name
                )

        spawn_start_time = time.perf_counter()
        self.extra_error_html = self.spawn_home_error

        user_server_name = user.name

        if server_name:
            if '/' in server_name:
                error_message = (
                    f"Invalid server_name (may not contain '/'): {server_name}"
                )
                self.log.error(error_message)
                raise web.HTTPError(400, error_message)
            user_server_name = f'{user.name}:{server_name}'

        if server_name in user.spawners and user.spawners[server_name].pending:
            pending = user.spawners[server_name].pending
            SERVER_SPAWN_DURATION_SECONDS.labels(
                status=ServerSpawnStatus.already_pending
            ).observe(time.perf_counter() - spawn_start_time)
            raise RuntimeError(f"{user_server_name} pending {pending}")

        # count active servers and pending spawns
        # we could do careful bookkeeping to avoid
        # but for 10k users this takes ~5ms
        # and saves us from bookkeeping errors
        active_counts = self.users.count_active_users()
        spawn_pending_count = (
            active_counts['spawn_pending'] + active_counts['proxy_pending']
        )
        active_count = active_counts['active']
        RUNNING_SERVERS.set(active_count)

        concurrent_spawn_limit = self.concurrent_spawn_limit
        active_server_limit = self.active_server_limit

        if concurrent_spawn_limit and spawn_pending_count >= concurrent_spawn_limit:
            SERVER_SPAWN_DURATION_SECONDS.labels(
                status=ServerSpawnStatus.throttled
            ).observe(time.perf_counter() - spawn_start_time)
            # Suggest number of seconds client should wait before retrying
            # This helps prevent thundering herd problems, where users simply
            # immediately retry when we are overloaded.
            retry_range = self.settings['spawn_throttle_retry_range']
            retry_time = int(random.uniform(*retry_range))

            # round suggestion to nicer human value (nearest 10 seconds or minute)
            if retry_time <= 90:
                # round human seconds up to nearest 10
                human_retry_time = "%i0 seconds" % math.ceil(retry_time / 10.0)
            else:
                # round number of minutes
                human_retry_time = "%i minutes" % math.round(retry_time / 60.0)

            self.log.warning(
                '%s pending spawns, throttling. Suggested retry in %s seconds.',
                spawn_pending_count,
                retry_time,
            )
            err = web.HTTPError(
                429,
                "Too many users trying to log in right now. Try again in {}.".format(
                    human_retry_time
                ),
            )
            # can't call set_header directly here because it gets ignored
            # when errors are raised
            # we handle err.headers ourselves in Handler.write_error
            err.headers = {'Retry-After': retry_time}
            raise err

        if active_server_limit and active_count >= active_server_limit:
            self.log.info('%s servers active, no space available', active_count)
            SERVER_SPAWN_DURATION_SECONDS.labels(
                status=ServerSpawnStatus.too_many_users
            ).observe(time.perf_counter() - spawn_start_time)
            raise web.HTTPError(
                429, "Active user limit exceeded. Try again in a few minutes."
            )

        tic = IOLoop.current().time()

        self.log.debug("Initiating spawn for %s", user_server_name)

        spawn_future = user.spawn(server_name, options, handler=self)

        self.log.debug(
            "%i%s concurrent spawns",
            spawn_pending_count,
            '/%i' % concurrent_spawn_limit if concurrent_spawn_limit else '',
        )
        self.log.debug(
            "%i%s active servers",
            active_count,
            '/%i' % active_server_limit if active_server_limit else '',
        )

        spawner = user.spawners[server_name]
        # set spawn_pending now, so there's no gap where _spawn_pending is False
        # while we are waiting for _proxy_pending to be set
        spawner._spawn_pending = True

        async def finish_user_spawn():
            """Finish the user spawn by registering listeners and notifying the proxy.

            If the spawner is slow to start, this is passed as an async callback,
            otherwise it is called immediately.
            """
            # wait for spawn Future
            await spawn_future
            toc = IOLoop.current().time()
            self.log.info(
                "User %s took %.3f seconds to start", user_server_name, toc - tic
            )
            self.statsd.timing('spawner.success', (toc - tic) * 1000)
            SERVER_SPAWN_DURATION_SECONDS.labels(
                status=ServerSpawnStatus.success
            ).observe(time.perf_counter() - spawn_start_time)
            self.eventlog.record_event(
                'hub.jupyter.org/server-action',
                1,
                {'action': 'start', 'username': user.name, 'servername': server_name},
            )
            proxy_add_start_time = time.perf_counter()
            spawner._proxy_pending = True
            try:
                await self.proxy.add_user(user, server_name)

                PROXY_ADD_DURATION_SECONDS.labels(status='success').observe(
                    time.perf_counter() - proxy_add_start_time
                )
                RUNNING_SERVERS.inc()
            except Exception:
                self.log.exception("Failed to add %s to proxy!", user_server_name)
                self.log.error(
                    "Stopping %s to avoid inconsistent state", user_server_name
                )
                await user.stop(server_name)
                PROXY_ADD_DURATION_SECONDS.labels(status='failure').observe(
                    time.perf_counter() - proxy_add_start_time
                )
            else:
                spawner.add_poll_callback(self.user_stopped, user, server_name)
            finally:
                spawner._proxy_pending = False

        # hook up spawner._spawn_future so that other requests can await
        # this result
        finish_spawn_future = spawner._spawn_future = maybe_future(finish_user_spawn())

        def _clear_spawn_future(f):
            # clear spawner._spawn_future when it's done
            # keep an exception around, though, to prevent repeated implicit spawns
            # if spawn is failing
            if f.cancelled() or f.exception() is None:
                spawner._spawn_future = None
            # Now we're all done. clear _spawn_pending flag
            spawner._spawn_pending = False

        finish_spawn_future.add_done_callback(_clear_spawn_future)

        # when spawn finishes (success or failure)
        # update failure count and abort if consecutive failure limit
        # is reached
        def _track_failure_count(f):
            if f.cancelled() or f.exception() is None:
                # spawn succeeded, reset failure count
                self.settings['failure_count'] = 0
                return
            # spawn failed, increment count and abort if limit reached
            SERVER_SPAWN_DURATION_SECONDS.labels(
                status=ServerSpawnStatus.failure
            ).observe(time.perf_counter() - spawn_start_time)
            self.settings.setdefault('failure_count', 0)
            self.settings['failure_count'] += 1
            failure_count = self.settings['failure_count']
            failure_limit = spawner.consecutive_failure_limit
            if failure_limit and 1 < failure_count < failure_limit:
                self.log.warning(
                    "%i consecutive spawns failed.  "
                    "Hub will exit if failure count reaches %i before succeeding",
                    failure_count,
                    failure_limit,
                )
            if failure_limit and failure_count >= failure_limit:
                self.log.critical(
                    "Aborting due to %i consecutive spawn failures", failure_count
                )

                # abort in 2 seconds to allow pending handlers to resolve
                # mostly propagating errors for the current failures
                def abort():
                    raise SystemExit(1)

                IOLoop.current().call_later(2, abort)

        finish_spawn_future.add_done_callback(_track_failure_count)

        try:
            await gen.with_timeout(
                timedelta(seconds=self.slow_spawn_timeout), finish_spawn_future
            )
        except AnyTimeoutError:
            # waiting_for_response indicates server process has started,
            # but is yet to become responsive.
            if spawner._spawn_pending and not spawner._waiting_for_response:
                # If slow_spawn_timeout is intentionally disabled then we
                # don't need to log a warning, just return.
                if self.slow_spawn_timeout > 0:
                    # still in Spawner.start, which is taking a long time
                    # we shouldn't poll while spawn is incomplete.
                    self.log.warning(
                        "User %s is slow to start (timeout=%s)",
                        user_server_name,
                        self.slow_spawn_timeout,
                    )
                return

            # start has finished, but the server hasn't come up
            # check if the server died while we were waiting
            poll_start_time = time.perf_counter()
            status = await spawner.poll()
            SERVER_POLL_DURATION_SECONDS.labels(
                status=ServerPollStatus.from_status(status)
            ).observe(time.perf_counter() - poll_start_time)

            if status is not None:
                toc = IOLoop.current().time()
                self.statsd.timing('spawner.failure', (toc - tic) * 1000)
                SERVER_SPAWN_DURATION_SECONDS.labels(
                    status=ServerSpawnStatus.failure
                ).observe(time.perf_counter() - spawn_start_time)

                raise web.HTTPError(
                    500,
                    "Spawner failed to start [status=%s]. The logs for %s may contain details."
                    % (status, spawner._log_name),
                )

            if spawner._waiting_for_response:
                # hit timeout waiting for response, but server's running.
                # Hope that it'll show up soon enough,
                # though it's possible that it started at the wrong URL
                self.log.warning(
                    "User %s is slow to become responsive (timeout=%s)",
                    user_server_name,
                    self.slow_spawn_timeout,
                )
                self.log.debug(
                    "Expecting server for %s at: %s",
                    user_server_name,
                    spawner.server.url,
                )
            if spawner._proxy_pending:
                # User.spawn finished, but it hasn't been added to the proxy
                # Could be due to load or a slow proxy
                self.log.warning(
                    "User %s is slow to be added to the proxy (timeout=%s)",
                    user_server_name,
                    self.slow_spawn_timeout,
                )

    async def user_stopped(self, user, server_name):
        """Callback that fires when the spawner has stopped"""
        spawner = user.spawners[server_name]

        poll_start_time = time.perf_counter()
        status = await spawner.poll()
        SERVER_POLL_DURATION_SECONDS.labels(
            status=ServerPollStatus.from_status(status)
        ).observe(time.perf_counter() - poll_start_time)

        if status is None:
            status = 'unknown'

        self.log.warning(
            "User %s server stopped, with exit code: %s", user.name, status
        )
        proxy_deletion_start_time = time.perf_counter()
        try:
            await self.proxy.delete_user(user, server_name)
            PROXY_DELETE_DURATION_SECONDS.labels(
                status=ProxyDeleteStatus.success
            ).observe(time.perf_counter() - proxy_deletion_start_time)
        except Exception:
            PROXY_DELETE_DURATION_SECONDS.labels(
                status=ProxyDeleteStatus.failure
            ).observe(time.perf_counter() - proxy_deletion_start_time)
            raise

        await user.stop(server_name)

    async def stop_single_user(self, user, server_name=''):
        if server_name not in user.spawners:
            raise KeyError("User %s has no such spawner %r", user.name, server_name)
        spawner = user.spawners[server_name]
        if spawner.pending:
            raise RuntimeError(f"{spawner._log_name} pending {spawner.pending}")
        # set user._stop_pending before doing anything async
        # to avoid races
        spawner._stop_pending = True

        async def stop():
            """Stop the server

            1. remove it from the proxy
            2. stop the server
            3. notice that it stopped
            """
            tic = time.perf_counter()
            try:
                await self.proxy.delete_user(user, server_name)
                PROXY_DELETE_DURATION_SECONDS.labels(
                    status=ProxyDeleteStatus.success
                ).observe(time.perf_counter() - tic)

                await user.stop(server_name)
                toc = time.perf_counter()
                self.log.info(
                    "User %s server took %.3f seconds to stop", user.name, toc - tic
                )
                self.statsd.timing('spawner.stop', (toc - tic) * 1000)
                SERVER_STOP_DURATION_SECONDS.labels(
                    status=ServerStopStatus.success
                ).observe(toc - tic)
                self.eventlog.record_event(
                    'hub.jupyter.org/server-action',
                    1,
                    {
                        'action': 'stop',
                        'username': user.name,
                        'servername': server_name,
                    },
                )
            except:
                PROXY_DELETE_DURATION_SECONDS.labels(
                    status=ProxyDeleteStatus.failure
                ).observe(time.perf_counter() - tic)
                SERVER_STOP_DURATION_SECONDS.labels(
                    status=ServerStopStatus.failure
                ).observe(time.perf_counter() - tic)
            finally:
                spawner._stop_future = None
                spawner._stop_pending = False

        future = spawner._stop_future = asyncio.ensure_future(stop())

        try:
            await gen.with_timeout(timedelta(seconds=self.slow_stop_timeout), future)
        except AnyTimeoutError:
            # hit timeout, but stop is still pending
            self.log.warning(
                "User %s:%s server is slow to stop (timeout=%s)",
                user.name,
                server_name,
                self.slow_stop_timeout,
            )

        # return handle on the future for hooking up callbacks
        return future

    # ---------------------------------------------------------------
    # template rendering
    # ---------------------------------------------------------------

    @property
    def spawn_home_error(self):
        """Extra message pointing users to try spawning again from /hub/home.

        Should be added to `self.extra_error_html` for any handler
        that could serve a failed spawn message.
        """
        home = url_path_join(self.hub.base_url, 'home')
        return (
            "You can try restarting your server from the "
            "<a href='{home}'>home page</a>.".format(home=home)
        )

    def get_template(self, name, sync=False):
        """
        Return the jinja template object for a given name

        If sync is True, we return a Template that is compiled without async support.
        Only those can be used in synchronous code.

        If sync is False, we return a Template that is compiled with async support
        """
        if sync:
            key = 'jinja2_env_sync'
        else:
            key = 'jinja2_env'
        return self.settings[key].get_template(name)

    def render_template(self, name, sync=False, **ns):
        """
        Render jinja2 template

        If sync is set to True, we render the template & return a string
        If sync is set to False, we return an awaitable
        """
        template_ns = {}
        template_ns.update(self.template_namespace)
        template_ns["xsrf_token"] = self.xsrf_token.decode("ascii")
        template_ns.update(ns)
        template = self.get_template(name, sync)
        if sync:
            return template.render(**template_ns)
        else:
            return template.render_async(**template_ns)

    @property
    def template_namespace(self):
        user = self.current_user
        ns = dict(
            base_url=self.hub.base_url,
            prefix=self.base_url,
            user=user,
            login_url=self.settings['login_url'],
            login_service=self.authenticator.login_service,
            logout_url=self.settings['logout_url'],
            static_url=self.static_url,
            version_hash=self.version_hash,
            services=self.get_accessible_services(user),
            parsed_scopes=self.parsed_scopes,
            expanded_scopes=self.expanded_scopes,
            xsrf=self.xsrf_token.decode('ascii'),
        )
        if self.settings['template_vars']:
            ns.update(self.settings['template_vars'])
        return ns

    def get_accessible_services(self, user):
        accessible_services = []
        if user is None:
            return accessible_services

        for service_name, service in self.services.items():
            if not service.url:
                continue
            if not service.display:
                continue

            # only display links to services users have access to
            service_scopes = {
                "access:services",
                f"access:services!service={service.name}",
            }
            if not service_scopes.intersection(self.expanded_scopes):
                continue

            accessible_services.append(service)
        return accessible_services

    def write_error(self, status_code, **kwargs):
        """render custom error pages"""
        exc_info = kwargs.get('exc_info')
        message = ''
        exception = None
        status_message = responses.get(status_code, 'Unknown HTTP Error')
        if exc_info:
            exception = exc_info[1]
            # get the custom message, if defined
            try:
                message = exception.log_message % exception.args
            except Exception:
                pass

            # construct the custom reason, if defined
            reason = getattr(exception, 'reason', '')
            if reason:
                message = reasons.get(reason, reason)

        if exception and isinstance(exception, SQLAlchemyError):
            self.log.warning("Rolling back session due to database error %s", exception)
            self.db.rollback()

        # build template namespace
        ns = dict(
            status_code=status_code,
            status_message=status_message,
            message=message,
            extra_error_html=getattr(self, 'extra_error_html', ''),
            exception=exception,
        )

        self.set_header('Content-Type', 'text/html')
        if isinstance(exception, web.HTTPError):
            # allow setting headers from exceptions
            # since exception handler clears headers
            headers = getattr(exception, 'headers', None)
            if headers:
                for key, value in headers.items():
                    self.set_header(key, value)
            # Content-Length must be recalculated.
            self.clear_header('Content-Length')

        # render_template is async, but write_error can't be!
        # so we run it sync here, instead of making a sync version of render_template

        try:
            html = self.render_template('%s.html' % status_code, sync=True, **ns)
        except TemplateNotFound:
            self.log.debug("No template for %d", status_code)
            try:
                html = self.render_template('error.html', sync=True, **ns)
            except:
                # In this case, any side effect must be avoided.
                ns['no_spawner_check'] = True
                html = self.render_template('error.html', sync=True, **ns)

        self.write(html)


class Template404(BaseHandler):
    """Render our 404 template"""

    async def prepare(self):
        await super().prepare()
        raise web.HTTPError(404)


class PrefixRedirectHandler(BaseHandler):
    """Redirect anything outside a prefix inside.

    Redirects /foo to /prefix/foo, etc.
    """

    def get(self):
        uri = self.request.uri
        # Since self.base_url will end with trailing slash.
        # Ensure uri will end with trailing slash when matching
        # with self.base_url.
        if not uri.endswith('/'):
            uri += '/'
        if uri.startswith(self.base_url):
            path = self.request.uri[len(self.base_url) :]
        else:
            path = self.request.path
        if not path:
            # default / -> /hub/ redirect
            # avoiding extra hop through /hub
            path = '/'
        self.redirect(url_path_join(self.hub.base_url, path), permanent=False)


class UserUrlHandler(BaseHandler):
    """Handle requests to /user/user_name/* routed to the Hub.

    **Changed Behavior as of 1.0** This handler no longer triggers a spawn. Instead, it checks if:

    1. server is not active, serve page prompting for spawn (status: 424)
    2. server is ready (This shouldn't happen! Proxy isn't updated yet. Wait a bit and redirect.)
    3. server is active, redirect to /hub/spawn-pending to monitor launch progress
       (will redirect back when finished)
    4. if user doesn't match (improperly shared url),
       try to get the user where they meant to go:

    If a user, alice, requests /user/bob/notebooks/mynotebook.ipynb,
    she will be redirected to /hub/user/bob/notebooks/mynotebook.ipynb,
    which will be handled by this handler,
    which will in turn send her to /user/alice/notebooks/mynotebook.ipynb.
    Note that this only occurs if bob's server is not already running.
    """

    # accept token auth for API requests that are probably to non-running servers
    _accept_token_auth = True

    # don't consider these redirects 'activity'
    # if the redirect is followed and the subsequent action taken,
    # _that_ is activity
    def _record_activity(self, obj, timestamp=None):
        return False

    def _fail_api_request(self, user_name='', server_name=''):
        """Fail an API request to a not-running server"""
        self.log.warning(
            "Failing suspected API request to not-running server: %s", self.request.path
        )

        # If we got here, the server is not running. To differentiate
        # that the *server* itself is not running, rather than just the particular
        # resource *in* the server is not found, we return a 424 instead of a 404.
        # We allow retaining the old behavior to support older JupyterLab versions
        self.set_status(
            424 if not self.app.use_legacy_stopped_server_status_code else 503
        )
        self.set_header("Content-Type", "application/json")

        spawn_url = urlparse(self.request.full_url())._replace(query="")
        spawn_path_parts = [self.hub.base_url, "spawn", user_name]
        if server_name:
            spawn_path_parts.append(server_name)
        spawn_url = urlunparse(
            spawn_url._replace(path=url_path_join(*spawn_path_parts))
        )
        self.write(
            json.dumps(
                {
                    "message": (
                        "JupyterHub server no longer running at {}."
                        " Restart the server at {}"
                    ).format(self.request.path[len(self.hub.base_url) - 1 :], spawn_url)
                }
            )
        )
        self.finish()

    # fail all non-GET requests with JSON
    # assuming they are API requests

    def non_get(self, user_name, user_path):
        """Handle non-get requests

        These all fail with a hopefully informative message
        pointing to how to spawn a stopped server
        """
        if (
            user_name
            and user_path
            and self.allow_named_servers
            and self.current_user
            and user_name == self.current_user.name
        ):
            server_name = user_path.lstrip('/').split('/', 1)[0]
            if server_name not in self.current_user.orm_user.orm_spawners:
                # no such server, assume default
                server_name = ''
        else:
            server_name = ''

        self._fail_api_request(user_name, server_name)

    post = non_get
    patch = non_get
    delete = non_get

    @web.authenticated
    @needs_scope("access:servers")
    async def get(self, user_name, user_path):
        if not user_path:
            user_path = '/'
        current_user = self.current_user
        if user_name != current_user.name:
            user = self.find_user(user_name)
            if user is None:
                # no such user
                raise web.HTTPError(404, f"No such user {user_name}")
            self.log.info(
                f"User {current_user.name} requesting spawn on behalf of {user.name}"
            )
            admin_spawn = True
            should_spawn = True
            redirect_to_self = False
        else:
            user = current_user

        # If people visit /user/:user_name directly on the Hub,
        # the redirects will just loop, because the proxy is bypassed.
        # Try to check for that and warn,
        # though the user-facing behavior is unchanged
        host_info = urlparse(self.request.full_url())
        port = host_info.port
        if not port:
            port = 443 if host_info.scheme == 'https' else 80
        if (
            port != Server.from_url(self.proxy.public_url).connect_port
            and port == self.hub.connect_port
        ):
            self.log.warning(
                """
                Detected possible direct connection to Hub's private ip: %s, bypassing proxy.
                This will result in a redirect loop.
                Make sure to connect to the proxied public URL %s
                """,
                self.request.full_url(),
                self.proxy.public_url,
            )

        # url could be `/user/:name/tree/... for the default server, or
        # /user/:name/:server_name/... if using named servers
        server_name = ''
        if self.allow_named_servers:
            # check if url prefix matches an existing server name
            server_name = user_path.lstrip('/').split('/', 1)[0]
            if server_name not in user.orm_user.orm_spawners:
                # not found, assume default server
                server_name = ''
        else:
            server_name = ''
        escaped_server_name = url_escape_path(server_name)
        spawner = user.spawners[server_name]

        if spawner.ready:
            # spawner is ready, try redirecting back to the /user url
            await self._redirect_to_user_server(user, spawner)
            return

        # if request is expecting JSON, assume it's an API request and fail with 503
        # because it won't like the redirect to the pending page
        if get_accepted_mimetype(
            self.request.headers.get('Accept', ''),
            choices=['application/json', 'text/html'],
        ) == 'application/json' or 'api' in user_path.split('/'):
            self._fail_api_request(user_name, server_name)
            return

        pending_url = url_concat(
            url_path_join(
                self.hub.base_url,
                'spawn-pending',
                user.escaped_name,
                escaped_server_name,
            ),
            {'next': self.request.uri},
        )
        if spawner.pending or spawner._failed:
            # redirect to pending page for progress, etc.
            self.redirect(pending_url, status=303)
            return

        # If we got here, the server is not running. To differentiate
        # that the *server* itself is not running, rather than just the particular
        # page *in* the server is not found, we return a 424 instead of a 404.
        # We allow retaining the old behavior to support older JupyterLab versions
        spawn_url = url_concat(
            url_path_join(
                self.hub.base_url, "spawn", user.escaped_name, escaped_server_name
            ),
            {"next": self.request.uri},
        )
        self.set_status(
            424 if not self.app.use_legacy_stopped_server_status_code else 503
        )

        auth_state = await user.get_auth_state()
        html = await self.render_template(
            "not_running.html",
            user=user,
            server_name=server_name,
            spawn_url=spawn_url,
            auth_state=auth_state,
            implicit_spawn_seconds=self.settings.get("implicit_spawn_seconds", 0),
        )
        self.finish(html)

    async def _redirect_to_user_server(self, user, spawner):
        """Redirect from /hub/user/:name/... to /user/:name/...

        Can cause redirect loops if the proxy is malfunctioning.

        We do exponential backoff here - since otherwise we can get stuck in a redirect loop!
        This is important in many distributed proxy implementations - those are often eventually
        consistent and can take up to a couple of seconds to actually apply throughout the cluster.
        """
        try:
            redirects = int(self.get_argument('redirects', 0))
        except ValueError:
            self.log.warning(
                "Invalid redirects argument %r", self.get_argument('redirects')
            )
            redirects = 0

        # check redirect limit to prevent browser-enforced limits.
        # In case of version mismatch, raise on only two redirects.
        if redirects >= self.settings.get('user_redirect_limit', 4) or (
            redirects >= 2 and spawner._jupyterhub_version != __version__
        ):
            # We stop if we've been redirected too many times.
            msg = "Redirect loop detected."
            if spawner._jupyterhub_version != __version__:
                msg += (
                    " Notebook has jupyterhub version {singleuser}, but the Hub expects {hub}."
                    " Try installing jupyterhub=={hub} in the user environment"
                    " if you continue to have problems."
                ).format(
                    singleuser=spawner._jupyterhub_version or 'unknown (likely < 0.8)',
                    hub=__version__,
                )
            raise web.HTTPError(500, msg)

        without_prefix = self.request.uri[len(self.hub.base_url) :]
        target = url_path_join(self.base_url, without_prefix)
        if self.subdomain_host:
            target = user.host + target

        # record redirect count in query parameter
        if redirects:
            self.log.warning("Redirect loop detected on %s", self.request.uri)
            # add capped exponential backoff where cap is 10s
            await asyncio.sleep(min(1 * (2**redirects), 10))
            # rewrite target url with new `redirects` query value
            url_parts = urlparse(target)
            query_parts = parse_qs(url_parts.query)
            query_parts['redirects'] = redirects + 1
            url_parts = url_parts._replace(query=urlencode(query_parts, doseq=True))
            target = urlunparse(url_parts)
        else:
            # Start redirect counter.
            # This should only occur for redirects from /user/:name -> /hub/user/:name
            # when the corresponding server is already ready.
            # We don't check this explicitly (direct visits to /hub/user are technically possible),
            # but that's now the only normal way to get here.
            target = url_concat(target, {'redirects': 1})

        self.redirect(target)
        self.statsd.incr('redirects.user_after_login')


class UserRedirectHandler(BaseHandler):
    """Redirect requests to user servers.

    Allows public linking to "this file on your server".

    /user-redirect/path/to/foo will redirect to /user/:name/path/to/foo

    If the user is not logged in, send to login URL, redirecting back here.

    If c.JupyterHub.user_redirect_hook is set, the return value of that
    callable is used to generate the redirect URL.

    .. versionadded:: 0.7
    """

    @web.authenticated
    async def get(self, path):
        # If hook is present to generate URL to redirect to, use that instead
        # of the default. The configurer is responsible for making sure this
        # URL is right. If None is returned by the hook, we do our normal
        # processing
        url = None
        if self.app.user_redirect_hook:
            url = await maybe_future(
                self.app.user_redirect_hook(
                    path, self.request, self.current_user, self.base_url
                )
            )
        if url is None:
            user = self.current_user
            user_url = user.url

            if self.app.default_server_name:
                user_url = url_path_join(user_url, self.app.default_server_name)

            user_url = url_path_join(user_url, path)
            if self.request.query:
                user_url = url_concat(user_url, parse_qsl(self.request.query))

            if self.app.default_server_name:
                url = url_concat(
                    url_path_join(
                        self.hub.base_url,
                        "spawn",
                        user.escaped_name,
                        self.app.default_server_name,
                    ),
                    {"next": user_url},
                )
            else:
                url = url_concat(
                    url_path_join(self.hub.base_url, "spawn", user.escaped_name),
                    {"next": user_url},
                )

        self.redirect(url)


class CSPReportHandler(BaseHandler):
    '''Accepts a content security policy violation report'''

    @web.authenticated
    def post(self):
        '''Log a content security policy violation report'''
        self.log.warning(
            "Content security violation: %s",
            self.request.body.decode('utf8', 'replace'),
        )
        # Report it to statsd as well
        self.statsd.incr('csp_report')


class AddSlashHandler(BaseHandler):
    """Handler for adding trailing slash to URLs that need them"""

    @addslash
    def get(self):
        pass


default_handlers = [
    (r'', AddSlashHandler),  # add trailing / to `/hub`
    (r'/user/(?P<user_name>[^/]+)(?P<user_path>/.*)?', UserUrlHandler),
    (r'/user-redirect/(.*)?', UserRedirectHandler),
    (r'/security/csp-report', CSPReportHandler),
]<|MERGE_RESOLUTION|>--- conflicted
+++ resolved
@@ -581,7 +581,6 @@
         # tornado <4.2 have a bug that consider secure==True as soon as
         # 'secure' kwarg is passed to set_secure_cookie
         kwargs = {'httponly': True}
-<<<<<<< HEAD
         public_url = self.settings.get("public_url")
         if public_url:
             if public_url.scheme == 'https':
@@ -589,13 +588,6 @@
         else:
             if self.request.protocol == 'https':
                 kwargs['secure'] = True
-
-        if self.subdomain_host:
-            kwargs['domain'] = self.domain
-=======
-        if self.request.protocol == 'https':
-            kwargs['secure'] = True
->>>>>>> 2f091e53
 
         kwargs.update(self.settings.get('cookie_options', {}))
         kwargs.update(overrides)
