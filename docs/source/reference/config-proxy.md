--- conflicted
+++ resolved
@@ -239,16 +239,9 @@
 ```
 
 jupyterhub_config.py amendments:
-<<<<<<< HEAD
+
 ```python
 # The public facing URL of the whole JupyterHub application.
-# This is the address on which the proxy will bind. Sets protocol, ip, base_url
+# This is the address on which the proxy will bind. Sets protocol, IP, base_url
 c.JupyterHub.bind_url = 'http://127.0.0.1:8000/jhub/'
-=======
-
-```bash
- --The public-facing URL of the whole JupyterHub application.
- --This is the address on which the proxy will bind. Sets protocol, IP, base_url
- c.JupyterHub.bind_url = 'http://127.0.0.1:8000/jhub/'
->>>>>>> 1cf13bea
 ```