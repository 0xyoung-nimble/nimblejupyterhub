# Troubleshooting

When troubleshooting, you may see unexpected behaviors or receive an error
message. This section provides links for identifying the cause of the
problem and how to resolve it.

## Behavior

### JupyterHub proxy fails to start

If you have tried to start the JupyterHub proxy and it fails to start:

- check if the JupyterHub IP configuration setting is
  `c.JupyterHub.ip = '*'`; if it is, try `c.JupyterHub.ip = ''`
- Try starting with `jupyterhub --ip=0.0.0.0`

**Note**: If this occurs on Ubuntu/Debian, check that you are using a
recent version of [Node](https://nodejs.org). Some versions of Ubuntu/Debian come with a version
of Node that is very old, and it is necessary to update Node.

### Sudospawner fails to run

If the sudospawner script is not found in the path, sudospawner will not run.
To avoid this, specify sudospawner's absolute path. For example, start
jupyterhub with:

    jupyterhub --SudoSpawner.sudospawner_path='/absolute/path/to/sudospawner'

or add:

    c.SudoSpawner.sudospawner_path = '/absolute/path/to/sudospawner'

to the config file, `jupyterhub_config.py`.

### What is the default behavior when none of the lists (admin, allowed, allowed groups) are set?

When nothing is given for these lists, there will be no admins, and all users
who can authenticate on the system (i.e. all the Unix users on the server with
a password) will be allowed to start a server. The allowed username set lets you limit
this to a particular set of users, and admin_users lets you specify who
among them may use the admin interface (not necessary, unless you need to do
things like inspect other users' servers or modify the user list at runtime).

### JupyterHub Docker container not accessible at localhost

Even though the command to start your Docker container exposes port 8000
(`docker run -p 8000:8000 -d --name jupyterhub jupyterhub/jupyterhub jupyterhub`),
it is possible that the IP address itself is not accessible/visible. As a result,
when you try http://localhost:8000 in your browser, you are unable to connect
even though the container is running properly. One workaround is to explicitly
tell Jupyterhub to start at `0.0.0.0` which is visible to everyone. Try this
command:
`docker run -p 8000:8000 -d --name jupyterhub jupyterhub/jupyterhub jupyterhub --ip 0.0.0.0 --port 8000`

### How can I kill ports from JupyterHub-managed services that have been orphaned?

I started JupyterHub + nbgrader on the same host without containers. When I try to restart JupyterHub + nbgrader with this configuration, errors appear that the service accounts cannot start because the ports are being used.

How can I kill the processes that are using these ports?

Run the following command:

    sudo kill -9 $(sudo lsof -t -i:<service_port>)

Where `<service_port>` is the port used by the nbgrader course service. This configuration is specified in `jupyterhub_config.py`.

### Why am I getting a Spawn failed error message?

After successfully logging in to JupyterHub with a compatible authenticator, I get a 'Spawn failed' error message in the browser. The JupyterHub logs have `jupyterhub KeyError: "getpwnam(): name not found: <my_user_name>`.

This issue occurs when the authenticator requires a local system user to exist. In these cases, you need to use a spawner
that does not require an existing system user account, such as `DockerSpawner` or `KubeSpawner`.

### How can I run JupyterHub with sudo but use my current env vars and virtualenv location?

When launching JupyterHub with `sudo jupyterhub` I get import errors and my environment variables don't work.

When launching services with `sudo ...` the shell won't have the same environment variables or `PATH`s in place. The most direct way to solve this issue is to use the full path to your python environment and add environment variables. For example:

```bash
sudo MY_ENV=abc123 \
  /home/foo/venv/bin/python3 \
  /srv/jupyterhub/jupyterhub
```

## Errors

### Error 500 after spawning my single-user server

You receive a 500 error when accessing the URL `/user/<your_name>/...`.
This is often seen when your single-user server cannot verify your user cookie
with the Hub.

There are two likely reasons for this:

1. The single-user server cannot connect to the Hub's API (networking
   configuration problems)
2. The single-user server cannot _authenticate_ its requests (invalid token)

#### Symptoms

The main symptom is a failure to load _any_ page served by the single-user
server, met with a 500 error. This is typically the first page at `/user/<your_name>`
after logging in or clicking "Start my server". When a single-user notebook server
receives a request, the notebook server makes an API request to the Hub to
check if the cookie corresponds to the right user. This request is logged.

If everything is working, the response logged will be similar to this:

```
200 GET /hub/api/authorizations/cookie/jupyterhub-token-name/[secret] (@10.0.1.4) 6.10ms
```

You should see a similar 200 message, as above, in the Hub log when you first
visit your single-user notebook server. If you don't see this message in the log, it
may mean that your single-user notebook server isn't connecting to your Hub.

If you see 403 (forbidden) like this, it's likely a token problem:

```
403 GET /hub/api/authorizations/cookie/jupyterhub-token-name/[secret] (@10.0.1.4) 4.14ms
```

Check the logs of the single-user notebook server, which may have more detailed
information on the cause.

#### Causes and resolutions

##### No authorization request

If you make an API request and it is not received by the server, you likely
have a network configuration issue. Often, this happens when the Hub is only
listening on 127.0.0.1 (default) and the single-user servers are not on the
same 'machine' (can be physically remote, or in a docker container or VM). The
fix for this case is to make sure that `c.JupyterHub.hub_ip` is an address
that all single-user servers can connect to, e.g.:

```python
c.JupyterHub.hub_ip = '10.0.0.1'
```

##### 403 GET /hub/api/authorizations/cookie

If you receive a 403 error, the API token for the single-user server is likely
invalid. Commonly, the 403 error is caused by resetting the JupyterHub
database (either removing jupyterhub.sqlite or some other action) while
leaving single-user servers running. This happens most frequently when using
DockerSpawner because Docker's default behavior is to stop/start containers
that reset the JupyterHub database, rather than destroying and recreating
the container every time. This means that the same API token is used by the
server for its whole life until the container is rebuilt.

The fix for this Docker case is to remove any Docker containers seeing this
issue (typically all containers created before a certain point in time):

    docker rm -f jupyter-name

After this, when you start your server via JupyterHub, it will build a
new container. If this was the underlying cause of the issue, you should see
your server again.

##### Proxy settings (403 GET)

<<<<<<< HEAD
When your whole JupyterHub sits behind an organization proxy (_not_ a reverse proxy like NGINX as part of your setup and _not_ the configurable-http-proxy) the environment variables `HTTP_PROXY`, `HTTPS_PROXY`, `http_proxy` and `https_proxy` might be set. This confuses the jupyterhub-singleuser servers: When connecting to the Hub for authorization they connect via the proxy instead of directly connecting to the Hub on localhost. The proxy might deny the request (403 GET). This results in the single-user server thinking it has a wrong auth token. To circumvent this you should add `<hub_url>,<hub_ip>,localhost,127.0.0.1` to the environment variables `NO_PROXY` and `no_proxy`.
=======
When your whole JupyterHub sits behind an organization proxy (_not_ a reverse proxy like NGINX as part of your setup and _not_ the configurable-http-proxy) the environment variables `HTTP_PROXY`, `HTTPS_PROXY`, `http_proxy`, and `https_proxy` might be set. This confuses the Jupyterhub single-user servers: When connecting to the Hub for authorization they connect via the proxy instead of directly connecting to the Hub on localhost. The proxy might deny the request (403 GET). This results in the single-user server thinking it has the wrong auth token. To circumvent this you should add `<hub_url>,<hub_ip>,localhost,127.0.0.1` to the environment variables `NO_PROXY` and `no_proxy`.
>>>>>>> 1dd848e5

### Launching Jupyter Notebooks to run as an externally managed JupyterHub service with the `jupyterhub-singleuser` command returns a `JUPYTERHUB_API_TOKEN` error

[JupyterHub services](https://jupyterhub.readthedocs.io/en/stable/reference/services.html) allow processes to interact with JupyterHub's REST API. Example use-cases include:

- **Secure Testing**: provide a canonical Jupyter Notebook for testing production data to reduce the number of entry points into production systems.
- **Grading Assignments**: provide access to shared Jupyter Notebooks that may be used for management tasks such as grading assignments.
- **Private Dashboards**: share dashboards with certain group members.

If possible, try to run the Jupyter Notebook as an externally managed service with one of the provided [jupyter/docker-stacks](https://github.com/jupyter/docker-stacks).

Standard JupyterHub installations include a [jupyterhub-singleuser](https://github.com/jupyterhub/jupyterhub/blob/9fdab027daa32c9017845572ad9d5ba1722dbc53/setup.py#L116) command which is built from the `jupyterhub.singleuser:main` method. The `jupyterhub-singleuser` command is the default command when JupyterHub launches single-user Jupyter Notebooks. One of the goals of this command is to make sure the version of JupyterHub installed within the Jupyter Notebook coincides with the version of the JupyterHub server itself.

If you launch a Jupyter Notebook with the `jupyterhub-singleuser` command directly from the command line the Jupyter Notebook won't have access to the `JUPYTERHUB_API_TOKEN` and will return:

```
    JUPYTERHUB_API_TOKEN env is required to run jupyterhub-singleuser.
    Did you launch it manually?
```

If you plan on testing `jupyterhub-singleuser` independently from JupyterHub, then you can set the API token environment variable. For example, if you were to run the single-user Jupyter Notebook on the host, then:

    export JUPYTERHUB_API_TOKEN=my_secret_token
    jupyterhub-singleuser

With a docker container, pass in the environment variable with the run command:

    docker run -d \
      -p 8888:8888 \
      -e JUPYTERHUB_API_TOKEN=my_secret_token \
      jupyter/datascience-notebook:latest

[This example](https://github.com/jupyterhub/jupyterhub/tree/HEAD/examples/service-notebook/external) demonstrates how to combine the use of the `jupyterhub-singleuser` environment variables when launching a Notebook as an externally managed service.

## How do I...?

### Use a chained SSL certificate

Some certificate providers, i.e. Entrust, may provide you with a chained
certificate that contains multiple files. If you are using a chained
certificate you will need to concatenate the individual files by appending the
chain cert and root cert to your host cert:

    cat your_host.crt chain.crt root.crt > your_host-chained.crt

You would then set in your `jupyterhub_config.py` file the `ssl_key` and
`ssl_cert` as follows:

    c.JupyterHub.ssl_cert = your_host-chained.crt
    c.JupyterHub.ssl_key = your_host.key

#### Example

Your certificate provider gives you the following files: `example_host.crt`,
`Entrust_L1Kroot.txt`, and `Entrust_Root.txt`.

Concatenate the files appending the chain cert and root cert to your host cert:

    cat example_host.crt Entrust_L1Kroot.txt Entrust_Root.txt > example_host-chained.crt

You would then use the `example_host-chained.crt` as the value for
JupyterHub's `ssl_cert`. You may pass this value as a command line option
when starting JupyterHub or more conveniently set the `ssl_cert` variable in
JupyterHub's configuration file, `jupyterhub_config.py`. In `jupyterhub_config.py`,
set:

    c.JupyterHub.ssl_cert = /path/to/example_host-chained.crt
    c.JupyterHub.ssl_key = /path/to/example_host.key

where `ssl_cert` is example-chained.crt and ssl_key to your private key.

Then restart JupyterHub.

See also {ref}`ssl-encryption`.

### Install JupyterHub without a network connection

Both conda and pip can be used without a network connection. You can make your
own repository (directory) of conda packages and/or wheels, and then install
from there instead of the internet.

For instance, you can install JupyterHub with pip and configurable-http-proxy
with npmbox:

    python3 -m pip wheel jupyterhub
    npmbox configurable-http-proxy

### I want access to the whole filesystem and still default users to their home directory

Setting the following in `jupyterhub_config.py` will configure access to
the entire filesystem and set the default to the user's home directory.

    c.Spawner.notebook_dir = '/'
    c.Spawner.default_url = '/home/%U' # %U will be replaced with the username

### How do I increase the number of pySpark executors on YARN?

From the command line, pySpark executors can be configured using a command
similar to this one:

    pyspark --total-executor-cores 2 --executor-memory 1G

[Cloudera documentation for configuring spark on YARN applications](https://www.cloudera.com/documentation/enterprise/latest/topics/cdh_ig_running_spark_on_yarn.html#spark_on_yarn_config_apps)
provides additional information. The [pySpark configuration documentation](https://spark.apache.org/docs/0.9.0/configuration.html)
is also helpful for programmatic configuration examples.

### How do I use JupyterLab's prerelease version with JupyterHub?

While JupyterLab is still under active development, we have had users
ask about how to try out JupyterLab with JupyterHub.

You need to install and enable the JupyterLab extension system-wide,
then you can change the default URL to `/lab`.

For instance:

    python3 -m pip install jupyterlab
    jupyter serverextension enable --py jupyterlab --sys-prefix

The important thing is that JupyterLab is installed and enabled in the
single-user notebook server environment. For system users, this means
system-wide, as indicated above. For Docker containers, it means inside
the single-user docker image, etc.

In `jupyterhub_config.py`, configure the Spawner to tell the single-user
notebook servers to default to JupyterLab:

    c.Spawner.default_url = '/lab'

### How do I set up JupyterHub for a workshop (when users are not known ahead of time)?

1. Set up JupyterHub using OAuthenticator for GitHub authentication
2. Configure the admin list to have workshop leaders be listed with administrator privileges.

Users will need a GitHub account to log in and be authenticated by the Hub.

### How do I set up rotating daily logs?

You can do this with [logrotate](https://linux.die.net/man/8/logrotate),
or pipe to `logger` to use Syslog instead of directly to a file.

For example, with this logrotate config file:

```
/var/log/jupyterhub.log {
  copytruncate
  daily
}
```

and run this daily by putting a script in `/etc/cron.daily/`:

```bash
logrotate /path/to/above-config
```

Or use syslog:

    jupyterhub | logger -t jupyterhub

### Toree integration with HDFS rack awareness script

<<<<<<< HEAD
The Apache Toree kernel will raise an issue when running with JupyterHub, if the standard HDFS
=======
The Apache Toree kernel will have an issue when running with JupyterHub if the standard HDFS
>>>>>>> 1dd848e5
rack awareness script is used. This will materialize in the logs as a repeated WARN:

```bash
16/11/29 16:24:20 WARN ScriptBasedMapping: Exception running /etc/hadoop/conf/topology_script.py some.ip.address
ExitCodeException exitCode=1:   File "/etc/hadoop/conf/topology_script.py", line 63
    print rack
             ^
SyntaxError: Missing parentheses in call to 'print'

    at `org.apache.hadoop.util.Shell.runCommand(Shell.java:576)`
```

In order to resolve this issue, there are two potential options.

1. Update HDFS core-site.xml, so the parameter "net.topology.script.file.name" points to a custom
   script (e.g. /etc/hadoop/conf/custom_topology_script.py). Copy the original script and change the first line point
   to a python two installation (e.g. /usr/bin/python).
2. In spark-env.sh add a Python 2 installation to your path (e.g. export PATH=/opt/anaconda2/bin:$PATH).

### Where do I find Docker images and Dockerfiles related to JupyterHub?

Docker images can be found at the [JupyterHub organization on DockerHub](https://hub.docker.com/u/jupyterhub/).
The Docker image [jupyterhub/singleuser](https://hub.docker.com/r/jupyterhub/singleuser/)
provides an example single-user notebook server for use with DockerSpawner.

Additional single-user notebook server images can be found at the [Jupyter
organization on DockerHub](https://hub.docker.com/r/jupyter/) and information
about each image at the [jupyter/docker-stacks repo](https://github.com/jupyter/docker-stacks).

### How can I view the logs for JupyterHub or the user's Notebook servers when using the DockerSpawner?

Use `docker logs <container>` where `<container>` is the container name defined within `docker-compose.yml`. For example, to view the logs of the JupyterHub container use:

    docker logs hub

By default, the user's notebook server is named `jupyter-<username>` where `username` is the user's username within JupyterHub's db. So if you wanted to see the logs for user `foo` you would use:

    docker logs jupyter-foo

You can also tail logs to view them in real-time using the `-f` option:

    docker logs -f hub

## Troubleshooting commands

The following commands provide additional detail about installed packages,
versions, and system information that may be helpful when troubleshooting
a JupyterHub deployment. The commands are:

- System and deployment information

```bash
jupyter troubleshoot
```

- Kernel information

```bash
jupyter kernelspec list
```

- Debug logs when running JupyterHub

```bash
jupyterhub --debug
```<|MERGE_RESOLUTION|>--- conflicted
+++ resolved
@@ -161,11 +161,9 @@
 
 ##### Proxy settings (403 GET)
 
-<<<<<<< HEAD
-When your whole JupyterHub sits behind an organization proxy (_not_ a reverse proxy like NGINX as part of your setup and _not_ the configurable-http-proxy) the environment variables `HTTP_PROXY`, `HTTPS_PROXY`, `http_proxy` and `https_proxy` might be set. This confuses the jupyterhub-singleuser servers: When connecting to the Hub for authorization they connect via the proxy instead of directly connecting to the Hub on localhost. The proxy might deny the request (403 GET). This results in the single-user server thinking it has a wrong auth token. To circumvent this you should add `<hub_url>,<hub_ip>,localhost,127.0.0.1` to the environment variables `NO_PROXY` and `no_proxy`.
-=======
-When your whole JupyterHub sits behind an organization proxy (_not_ a reverse proxy like NGINX as part of your setup and _not_ the configurable-http-proxy) the environment variables `HTTP_PROXY`, `HTTPS_PROXY`, `http_proxy`, and `https_proxy` might be set. This confuses the Jupyterhub single-user servers: When connecting to the Hub for authorization they connect via the proxy instead of directly connecting to the Hub on localhost. The proxy might deny the request (403 GET). This results in the single-user server thinking it has the wrong auth token. To circumvent this you should add `<hub_url>,<hub_ip>,localhost,127.0.0.1` to the environment variables `NO_PROXY` and `no_proxy`.
->>>>>>> 1dd848e5
+
+When your whole JupyterHub sits behind an organization proxy (_not_ a reverse proxy like NGINX as part of your setup and _not_ the configurable-http-proxy) the environment variables `HTTP_PROXY`, `HTTPS_PROXY`, `http_proxy` and `https_proxy` might be set. This confuses the jupyterhub single-user servers: When connecting to the Hub for authorization they connect via the proxy instead of directly connecting to the Hub on localhost. The proxy might deny the request (403 GET). This results in the single-user server thinking it has a wrong auth token. To circumvent this you should add `<hub_url>,<hub_ip>,localhost,127.0.0.1` to the environment variables `NO_PROXY` and `no_proxy`.
+
 
 ### Launching Jupyter Notebooks to run as an externally managed JupyterHub service with the `jupyterhub-singleuser` command returns a `JUPYTERHUB_API_TOKEN` error
 
@@ -328,12 +326,8 @@
 
 ### Toree integration with HDFS rack awareness script
 
-<<<<<<< HEAD
-The Apache Toree kernel will raise an issue when running with JupyterHub, if the standard HDFS
-=======
-The Apache Toree kernel will have an issue when running with JupyterHub if the standard HDFS
->>>>>>> 1dd848e5
-rack awareness script is used. This will materialize in the logs as a repeated WARN:
+
+The Apache Toree kernel will have an issue when running with JupyterHub if the standard HDFS rack awareness script is used. This will materialize in the logs as a repeated WARN:
 
 ```bash
 16/11/29 16:24:20 WARN ScriptBasedMapping: Exception running /etc/hadoop/conf/topology_script.py some.ip.address
