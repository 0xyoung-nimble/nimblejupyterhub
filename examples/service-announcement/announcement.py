import argparse
import datetime
import json
import os

from tornado import escape
from tornado import ioloop
from tornado import web

from jupyterhub.services.auth import HubAuthenticated


class AnnouncementRequestHandler(HubAuthenticated, web.RequestHandler):
    """Dynamically manage page announcements"""

<<<<<<< HEAD
    allow_admin = True

=======
>>>>>>> c0b92503
    def initialize(self, storage):
        """Create storage for announcement text"""
        self.storage = storage

    @web.authenticated
    def post(self):
        """Update announcement"""
        user = self.get_current_user()
        doc = escape.json_decode(self.request.body)
        self.storage["announcement"] = doc["announcement"]
        self.storage["timestamp"] = datetime.datetime.now().isoformat()
        self.storage["user"] = user["name"]
        self.write_to_json(self.storage)

    def get(self):
        """Retrieve announcement"""
        self.write_to_json(self.storage)

    @web.authenticated
    def delete(self):
        """Clear announcement"""
        self.storage["announcement"] = ""
        self.write_to_json(self.storage)

    def write_to_json(self, doc):
        """Write dictionary document as JSON"""
        self.set_header("Content-Type", "application/json; charset=UTF-8")
        self.write(escape.utf8(json.dumps(doc)))


def main():
    args = parse_arguments()
    application = create_application(**vars(args))
    application.listen(args.port)
    ioloop.IOLoop.current().start()


def parse_arguments():
    parser = argparse.ArgumentParser()
    parser.add_argument(
        "--api-prefix",
        "-a",
        default=os.environ.get("JUPYTERHUB_SERVICE_PREFIX", "/"),
        help="application API prefix",
    )
    parser.add_argument(
        "--port", "-p", default=8888, help="port for API to listen on", type=int
    )
    return parser.parse_args()


def create_application(api_prefix="/", handler=AnnouncementRequestHandler, **kwargs):
    storage = dict(announcement="", timestamp="", user="")
    return web.Application([(api_prefix, handler, dict(storage=storage))])


if __name__ == "__main__":
    main()<|MERGE_RESOLUTION|>--- conflicted
+++ resolved
@@ -13,11 +13,6 @@
 class AnnouncementRequestHandler(HubAuthenticated, web.RequestHandler):
     """Dynamically manage page announcements"""
 
-<<<<<<< HEAD
-    allow_admin = True
-
-=======
->>>>>>> c0b92503
     def initialize(self, storage):
         """Create storage for announcement text"""
         self.storage = storage
