--- conflicted
+++ resolved
@@ -103,15 +103,12 @@
   $(".new-server-btn").click(function() {
     var row = getRow($(this));
     var serverName = row.find(".new-server-name").val();
-<<<<<<< HEAD
     if (serverName === "") {
       // ../spawn/user/ causes a 404, ../spawn/user redirects correctly to the default server
       window.location.href = "../spawn/" + user;
+    } else {
+      window.location.href = "../spawn/" + user + "/" + serverName;
     }
-    window.location.href = "../spawn/" + user + "/" + serverName;
-=======
-    window.location.href = "./spawn/" + user + "/" + serverName;
->>>>>>> fafbe86b
   });
 
   $(".stop-server").click(stopServer);
